import Quick
import Nimble
import Moya
import enum Alamofire.AFError

final class NetworkLoggerPluginSpec: QuickSpec {
    override func spec() {

        var log = ""
        let plugin = NetworkLoggerPlugin(verbose: true, output: { (_, _, _, printing: Any...) in
            //mapping the Any... from items to a string that can be compared
            let stringArray: [String] = printing.map { $0 as? String }.compactMap { $0 }
            let string: String = stringArray.reduce("") { $0 + $1 + " " }
            log += string
        })

        let pluginWithCurl = NetworkLoggerPlugin(verbose: true, cURL: true, output: { (_, _, _, printing: Any...) in
            //mapping the Any... from items to a string that can be compared
            let stringArray: [String] = printing.map { $0 as? String }.compactMap { $0 }
            let string: String = stringArray.reduce("") { $0 + $1 + " " }
            log += string
        })

        let pluginWithRequestDataFormatter = NetworkLoggerPlugin(verbose: true, output: { (_, _, _, printing: Any...) in
            //mapping the Any... from items to a string that can be compared
            let stringArray: [String] = printing.map { $0 as? String }.compactMap { $0 }
            let string: String = stringArray.reduce("") { $0 + $1 + " " }
            log += string
        }, responseDataFormatter: { _ in
            return "formatted request body".data(using: .utf8)!
        })

        let pluginWithResponseDataFormatter = NetworkLoggerPlugin(verbose: true, output: { (_, _, _, printing: Any...) in
            //mapping the Any... from items to a string that can be compared
            let stringArray: [String] = printing.map { $0 as? String }.compactMap { $0 }
            let string: String = stringArray.reduce("") { $0 + $1 + " " }
            log += string
        }, responseDataFormatter: { _ in
                return "formatted body".data(using: .utf8)!
        })

        beforeEach {
            log = ""
        }

        it("outputs all request fields with body") {

            plugin.willSend(TestBodyRequest(), target: GitHub.zen)

            let possibleHeaders = ["Request Headers: [\"Accept-Language\": \"en-US\", \"Content-Type\": \"application/json\"]",
                                   "Request Headers: [\"Content-Type\": \"application/json\", \"Accept-Language\": \"en-US\"]"]
            expect(log).to(contain("Request: https://api.github.com/zen"))
            expect(log).to(containOne(of: possibleHeaders))
            expect(log).to(contain("HTTP Request Method: GET"))
            expect(log).to(contain("Request Body: cool body"))
        }

        it("outputs all request fields with stream") {

            plugin.willSend(TestStreamRequest(), target: GitHub.zen)

            let possibleHeaders = ["Request Headers: [\"Accept-Language\": \"en-US\", \"Content-Type\": \"application/json\"]",
                                   "Request Headers: [\"Content-Type\": \"application/json\", \"Accept-Language\": \"en-US\"]"]
            expect(log).to(contain("Request: https://api.github.com/zen"))
            expect(log).to(containOne(of: possibleHeaders))
            expect(log).to(contain("HTTP Request Method: GET"))
            expect(log).to(contain("Request Body Stream:"))
        }

        it("will output invalid request when reguest is nil") {

            plugin.willSend(TestNilRequest(), target: GitHub.zen)

            expect(log).to(contain("Request: (invalid request)"))
        }

        it("outputs the response data") {
            let response = Response(statusCode: 200, data: "cool body".data(using: .utf8)!, response: HTTPURLResponse(url: URL(string: url(GitHub.zen))!, mimeType: nil, expectedContentLength: 0, textEncodingName: nil))
            let result: Result<Moya.Response, MoyaError> = .success(response)

            plugin.didReceive(result, target: GitHub.zen)

            expect(log).to(contain("Response:"))
            expect(log).to(contain("{ URL: https://api.github.com/zen }"))
            expect(log).to(contain("cool body"))
        }

        it("outputs the formatted response data") {
            let response = Response(statusCode: 200, data: "cool body".data(using: .utf8)!, response: HTTPURLResponse(url: URL(string: url(GitHub.zen))!, mimeType: nil, expectedContentLength: 0, textEncodingName: nil))
            let result: Result<Moya.Response, MoyaError> = .success(response)

            pluginWithResponseDataFormatter.didReceive(result, target: GitHub.zen)

            expect(log).to(contain("Response:"))
            expect(log).to(contain("{ URL: https://api.github.com/zen }"))
            expect(log).to(contain("formatted body"))
        }

        it("outputs the formatted request data") {
            let response = Response(statusCode: 200, data: "cool body".data(using: .utf8)!, response: HTTPURLResponse(url: URL(string: url(GitHub.zen))!, mimeType: nil, expectedContentLength: 0, textEncodingName: nil))
            let result: Result<Moya.Response, MoyaError> = .success(response)

            pluginWithRequestDataFormatter.didReceive(result, target: GitHub.zen)

            expect(log).to(contain("Response:"))
            expect(log).to(contain("{ URL: https://api.github.com/zen }"))
            expect(log).to(contain("formatted request body"))
        }

<<<<<<< HEAD
        it("outputs a validation error message") {
            let response = Response(statusCode: 500, data: "Internal error".data(using: .utf8)!, response: HTTPURLResponse(url: URL(string: url(GitHub.zen))!, mimeType: nil, expectedContentLength: 0, textEncodingName: nil))
            let validationResponseError = AFError.responseValidationFailed(reason: .unacceptableStatusCode(code:500))
            let result: Result<Moya.Response, MoyaError> = .failure(.underlying(validationResponseError, response))

            plugin.didReceive(result, target: GitHub.zen)

            expect(log).to( contain("Response:") )
            expect(log).to( contain("{ URL: https://api.github.com/zen }") )
            expect(log).to( contain("Internal error") )
        }

        it("outputs a serialization error message") {
            let emptyResponseError = AFError.responseSerializationFailed(reason: .inputDataNil)
=======
        it("outputs an empty response message") {
            let emptyResponseError = AFError.responseSerializationFailed(reason: .inputFileNil)
>>>>>>> 480d0956
            let result: Result<Moya.Response, MoyaError> = .failure(.underlying(emptyResponseError, nil))

            plugin.didReceive(result, target: GitHub.zen)

            expect(log).to( contain("Error calling zen : underlying(Alamofire.AFError.responseSerializationFailed(reason: Alamofire.AFError.ResponseSerializationFailureReason.inputDataNil), nil)") )
        }

        it("outputs cURL representation of request") {
            pluginWithCurl.willSend(TestCurlBodyRequest(), target: GitHub.zen)

            expect(log).to(contain("$ curl -i"))
            expect(log).to(contain("-H \"Content-Type: application/json\""))
            expect(log).to(contain("-d \"cool body\""))
            expect(log).to(contain("\"https://api.github.com/zen\""))

        }
    }
}

private class TestStreamRequest: RequestType {
    var request: URLRequest? {
        var request = URLRequest(url: URL(string: url(GitHub.zen))!)
        request.allHTTPHeaderFields = ["Content-Type": "application/json"]
        request.httpBodyStream = InputStream(data: "cool body".data(using: .utf8)!)

        return request
    }

    var sessionHeaders: [String: String] {
        return ["Content-Type": "application/badJson", "Accept-Language": "en-US"]
    }

    func authenticate(username user: String, password: String, persistence: URLCredential.Persistence) -> Self {
        return self
    }

    func authenticate(with credential: URLCredential) -> Self {
        return self
    }
}

private class TestBodyRequest: RequestType {
    var request: URLRequest? {
        var request = URLRequest(url: URL(string: url(GitHub.zen))!)
        request.allHTTPHeaderFields = ["Content-Type": "application/json"]
        request.httpBody = "cool body".data(using: .utf8)

        return request
    }

    var sessionHeaders: [String: String] {
        return ["Content-Type": "application/badJson", "Accept-Language": "en-US"]
    }

    func authenticate(username user: String, password: String, persistence: URLCredential.Persistence) -> Self {
        return self
    }

    func authenticate(with credential: URLCredential) -> Self {
        return self
    }
}

private class TestCurlBodyRequest: RequestType, CustomDebugStringConvertible {
    var request: URLRequest? {
        var request = URLRequest(url: URL(string: url(GitHub.zen))!)
        request.allHTTPHeaderFields = ["Content-Type": "application/json"]
        request.httpBody = "cool body".data(using: .utf8)

        return request
    }

    var sessionHeaders: [String: String] {
        return ["Content-Type": "application/badJson", "Accept-Language": "en-US"]
    }

    func authenticate(username user: String, password: String, persistence: URLCredential.Persistence) -> Self {
        return self
    }

    func authenticate(with credential: URLCredential) -> Self {
        return self
    }

    var debugDescription: String {
        return ["$ curl -i", "-H \"Content-Type: application/json\"", "-d \"cool body\"", "\"https://api.github.com/zen\""].joined(separator: " \\\n\t")
    }
}

private class TestNilRequest: RequestType {
    var request: URLRequest? {
        return nil
    }

    var sessionHeaders: [String: String] {
        return [:]
    }

    func authenticate(username user: String, password: String, persistence: URLCredential.Persistence) -> Self {
        return self
    }

    func authenticate(with credential: URLCredential) -> Self {
        return self
    }
}<|MERGE_RESOLUTION|>--- conflicted
+++ resolved
@@ -107,7 +107,6 @@
             expect(log).to(contain("formatted request body"))
         }
 
-<<<<<<< HEAD
         it("outputs a validation error message") {
             let response = Response(statusCode: 500, data: "Internal error".data(using: .utf8)!, response: HTTPURLResponse(url: URL(string: url(GitHub.zen))!, mimeType: nil, expectedContentLength: 0, textEncodingName: nil))
             let validationResponseError = AFError.responseValidationFailed(reason: .unacceptableStatusCode(code:500))
@@ -121,16 +120,12 @@
         }
 
         it("outputs a serialization error message") {
-            let emptyResponseError = AFError.responseSerializationFailed(reason: .inputDataNil)
-=======
-        it("outputs an empty response message") {
             let emptyResponseError = AFError.responseSerializationFailed(reason: .inputFileNil)
->>>>>>> 480d0956
             let result: Result<Moya.Response, MoyaError> = .failure(.underlying(emptyResponseError, nil))
 
             plugin.didReceive(result, target: GitHub.zen)
 
-            expect(log).to( contain("Error calling zen : underlying(Alamofire.AFError.responseSerializationFailed(reason: Alamofire.AFError.ResponseSerializationFailureReason.inputDataNil), nil)") )
+            expect(log).to( contain("Error calling zen : underlying(Alamofire.AFError.responseSerializationFailed(reason: Alamofire.AFError.ResponseSerializationFailureReason.inputFileNil), nil)") )
         }
 
         it("outputs cURL representation of request") {
