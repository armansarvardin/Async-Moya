import Nimble
import Moya

<<<<<<< HEAD
public func beOfSameErrorType(_ expectedValue: MoyaError) -> MatcherFunc<MoyaError> {
    return MatcherFunc { actualExpression, _ in
        do {
            guard let actualValue = try actualExpression.evaluate() else {
                return false
            }

            switch actualValue {
=======
public func beOfSameErrorType(_ expectedValue: MoyaError) -> Predicate<MoyaError> {
    return Predicate { expression -> PredicateResult in
        let test: Bool
        if let value = try expression.evaluate() {
            switch value {
>>>>>>> a74c4da7
            case .imageMapping:
                switch expectedValue {
                case .imageMapping:
                    test = true
                default:
                    test = false
                }
            case .jsonMapping:
                switch expectedValue {
                case .jsonMapping:
                    test = true
                default:
                    test = false
                }
            case .stringMapping:
                switch expectedValue {
                case .stringMapping:
                    test = true
                default:
                    test = false
                }
            case .statusCode:
                switch expectedValue {
                case .statusCode:
                    test = true
                default:
                    test = false
                }
            case .underlying:
                switch expectedValue {
                case .underlying:
                    test = true
                default:
                    test = false
                }
            case .requestMapping:
                switch expectedValue {
                case .requestMapping:
                    test = true
                default:
                    test = false
                }
            }
<<<<<<< HEAD
        } catch {
            return false
=======
        } else {
            test = false
>>>>>>> a74c4da7
        }
        
        return PredicateResult(bool: test, message: .expectedActualValueTo("<\(expectedValue)>"))
    }
}<|MERGE_RESOLUTION|>--- conflicted
+++ resolved
@@ -1,22 +1,11 @@
 import Nimble
 import Moya
 
-<<<<<<< HEAD
-public func beOfSameErrorType(_ expectedValue: MoyaError) -> MatcherFunc<MoyaError> {
-    return MatcherFunc { actualExpression, _ in
-        do {
-            guard let actualValue = try actualExpression.evaluate() else {
-                return false
-            }
-
-            switch actualValue {
-=======
 public func beOfSameErrorType(_ expectedValue: MoyaError) -> Predicate<MoyaError> {
     return Predicate { expression -> PredicateResult in
         let test: Bool
         if let value = try expression.evaluate() {
             switch value {
->>>>>>> a74c4da7
             case .imageMapping:
                 switch expectedValue {
                 case .imageMapping:
@@ -60,15 +49,10 @@
                     test = false
                 }
             }
-<<<<<<< HEAD
-        } catch {
-            return false
-=======
         } else {
             test = false
->>>>>>> a74c4da7
         }
-        
+
         return PredicateResult(bool: test, message: .expectedActualValueTo("<\(expectedValue)>"))
     }
 }