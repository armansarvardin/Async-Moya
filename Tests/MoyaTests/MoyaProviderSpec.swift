// swiftlint:disable file_length type_body_length

import Quick
import Nimble
import Foundation
import OHHTTPStubs

#if canImport(OHHTTPStubsSwift)
import OHHTTPStubsSwift
#endif

@testable import Moya

final class MoyaProviderSpec: QuickSpec {
    override func spec() {
        var provider: MoyaProvider<GitHub>!
        beforeEach {
            provider = MoyaProvider<GitHub>(stubClosure: MoyaProvider.immediatelyStub)
        }

        it("returns stubbed data for zen request") {
            var message: String?

            let target: GitHub = .zen
            provider.request(target) { result in
                if case let .success(response) = result {
                    message = String(data: response.data, encoding: .utf8)
                }
            }

            let sampleData = target.sampleData
            expect(message).to(equal(String(data: sampleData, encoding: .utf8)))
        }

        it("returns response with request for stubbed zen request") {
            var request: URLRequest?

            let target: GitHub = .zen
            provider.request(target) { result in
                if case let .success(response) = result {
                    request = response.request
                }
            }

            expect(request).toNot(beNil())
        }

        it("returns stubbed data for user profile request") {
            var message: String?

            let target: GitHub = .userProfile("ashfurrow")
            provider.request(target) { result in
                if case let .success(response) = result {
                    message = String(data: response.data, encoding: .utf8)
                }
            }

            let sampleData = target.sampleData
            expect(message).to(equal(String(data: sampleData, encoding: .utf8)))
        }

        it("returns equivalent Endpoint instances for the same target") {
            let target: GitHub = .zen

            let endpoint1 = provider.endpoint(target)
            let endpoint2 = provider.endpoint(target)
            let urlRequest1 = try? endpoint1.urlRequest()
            let urlRequest2 = try? endpoint2.urlRequest()
            expect(urlRequest1).toNot(beNil())
            expect(urlRequest1).to(equal(urlRequest2))
        }

        it("returns a cancellable object when a request is made") {
            let target: GitHub = .userProfile("ashfurrow")
            let cancellable: Cancellable = provider.request(target) { _ in  }

            expect(cancellable).toNot(beNil())
        }

        it("uses a custom session by default, startRequestsImmediately should be false") {
            expect(provider.session).toNot(beNil())
            expect(provider.session.startRequestsImmediately) == false
        }

        it("credential closure returns nil") {
            var called = false
            let plugin = CredentialsPlugin { (_) -> URLCredential? in
                called = true
                return nil
            }

            let provider = MoyaProvider<HTTPBin>(stubClosure: MoyaProvider.immediatelyStub, plugins: [plugin])
            let target: HTTPBin = .basicAuth
            provider.request(target) { _ in  }

            expect(called) == true
        }

        it("credential closure returns valid username and password") {
            var called = false
            let plugin = CredentialsPlugin { (_) -> URLCredential? in
                called = true
                return URLCredential(user: "user", password: "passwd", persistence: .none)
            }

            let provider = MoyaProvider<HTTPBin>(stubClosure: MoyaProvider.immediatelyStub, plugins: [plugin])
            let target: HTTPBin = .basicAuth
            provider.request(target) { _ in  }

            expect(called) == true
        }

        it("accepts a custom Alamofire.Session") {
            let session = Session()
            let provider = MoyaProvider<GitHub>(session: session)

            expect(provider.session).to(beIdenticalTo(session))
        }

        it("notifies at the beginning of network requests") {
            var called = false
            var calledTarget: GitHub?

            let plugin = NetworkActivityPlugin { change, target in
                if change == .began {
                    called = true
                    calledTarget = target as? GitHub
                }
            }

            let provider = MoyaProvider<GitHub>(stubClosure: MoyaProvider.immediatelyStub, plugins: [plugin])
            let target: GitHub = .zen
            provider.request(target) { _ in  }

            expect(called) == true
            expect(calledTarget) == target
        }

        it("notifies at the end of network requests") {
            var called = false
            var calledTarget: GitHub?

            let plugin = NetworkActivityPlugin { change, target in
                if change == .ended {
                    called = true
                    calledTarget = target as? GitHub
                }
            }

            let provider = MoyaProvider<GitHub>(stubClosure: MoyaProvider.immediatelyStub, plugins: [plugin])
            let target: GitHub = .zen
            provider.request(target) { _ in  }

            expect(called) == true
            expect(calledTarget) == target
        }

        it("logs the request with stubbing") {
            var log = ""
            let plugin = NetworkLoggerPlugin(configuration: .init(output: { log += $1.joined() },
                                                                  logOptions: .verbose))
            let provider = MoyaProvider<GitHub>(stubClosure: MoyaProvider.immediatelyStub, plugins: [plugin])

            waitUntil { done in
                provider.request(.zen) { _ in done() }
            }

            expect(log).to(contain("Request: https://api.github.com/zen"))
            expect(log).to(contain("Request Headers: "))
            expect(log).to(contain("User-Agent"))
            expect(log).to(contain("Accept-Encoding"))
            expect(log).to(contain("Accept-Language"))
            expect(log).to(contain("HTTP Request Method: GET"))
            expect(log).to(contain("Response: Received empty network response for zen."))
            expect(log).to(contain("Response Body: Half measures are as bad as nothing at all."))
        }

        describe("a provider with delayed stubs") {
            var provider: MoyaProvider<GitHub>!
            var plugin: TestingPlugin!
            let delay: TimeInterval = 0.5

            beforeEach {
                plugin = TestingPlugin()
                provider = MoyaProvider<GitHub>(stubClosure: MoyaProvider.delayedStub(delay), plugins: [plugin])
            }

            it("delays execution") {
                let startDate = Date()
                var endDate: Date?
                let target: GitHub = .zen
                waitUntil { done in
                    provider.request(target) { _ in
                        endDate = Date()
                        done()
                    }
                    return
                }

                expect(endDate?.timeIntervalSince(startDate)) >= delay
            }

            it("returns an error when request is canceled") {
                var receivedError: Swift.Error?

                waitUntil { done in
                    let target: GitHub = .userProfile("ashfurrow")
                    let token = provider.request(target) { result in
                        if case let .failure(error) = result {
                            receivedError = error
                        }
                        done()
                    }
                    token.cancel()
                }

                expect(receivedError).toNot( beNil() )
            }

            it("notifies plugins when request is canceled") {
                var receivedError: Swift.Error?

                waitUntil { done in
                    let target: GitHub = .userProfile("ashfurrow")
                    let token = provider.request(target) { _ in
                        done()
                    }
                    token.cancel()
                }

                if let result = plugin.result,
                    case let .failure(error) = result {
                    receivedError = error
                }
                expect(receivedError).toNot( beNil() )
            }

            it("prepares the request using plugins") {
                waitUntil { done in
                    let target: GitHub = .userProfile("ashfurrow")
                    let token = provider.request(target) { _ in
                        done()
                    }
                }
                expect(plugin.didPrepare).to(beTrue())
            }

            it("returns success when request is not canceled") {
                var receivedError: Swift.Error?

                waitUntil { done in
                    let target: GitHub = .userProfile("ashfurrow")
                    let token = provider.request(target) { result in
                        if case let .failure(error) = result {
                            receivedError = error
                        }
                        done()
                    }
                }

                expect(receivedError).to( beNil() )
            }

            it("processes the response with plugins") {
                var receivedStatusCode: Int?
                waitUntil { done in
                    let target: GitHub = .userProfile("ashfurrow")
                    let token = provider.request(target) { result in
                        if case let .success(response) = result {
                            receivedStatusCode = response.statusCode
                        }
                        done()
                    }
                }

                expect(receivedStatusCode).to( equal(-1) )
            }
        }

        describe("a provider with a delayed endpoint resolver") {
            let beforeRequest: TimeInterval = 0.05
            let requestTime: TimeInterval = 0.1
            let beforeResponse: TimeInterval = 0.15
            let responseTime: TimeInterval = 0.2
            let afterResponse: TimeInterval = 0.3
            var provider: MoyaProvider<GitHub>!

            func delay(_ delay: TimeInterval, block: @escaping () -> Void) {
                DispatchQueue.main.asyncAfter(deadline: .now() + delay, execute: block)
            }

            beforeEach {
                let endpointResolution: MoyaProvider<GitHub>.RequestClosure = { endpoint, done in
                    delay(requestTime) {
                        do {
                            let urlRequest = try endpoint.urlRequest()
                            done(.success(urlRequest))
                        } catch MoyaError.requestMapping(let url) {
                            done(.failure(MoyaError.requestMapping(url)))
                        } catch {
                            done(.failure(MoyaError.parameterEncoding(error)))
                        }
                    }
                }
                provider = MoyaProvider<GitHub>(requestClosure: endpointResolution, stubClosure: MoyaProvider.delayedStub(responseTime))
            }

            it("returns success eventually") {
                var receivedError: Swift.Error?

                waitUntil { done in
                    let target: GitHub = .userProfile("ashfurrow")
                    provider.request(target) { result in
                        if case let .failure(error) = result {
                            receivedError = error
                        }
                        done()
                    }
                }

                expect(receivedError).to( beNil() )
            }

            it("calls completion if canceled immediately") {
                var receivedError: Swift.Error?
                var calledCompletion = false

                waitUntil { done in
                    let target: GitHub = .userProfile("ashfurrow")
                    let token = provider.request(target) { result in
                        calledCompletion = true
                        if case let .failure(error) = result {
                            receivedError = error
                        }
                    }
                    token.cancel()
                    delay(afterResponse) {
                        done()
                    }
                }

                expect(receivedError).toNot( beNil() )
                expect(calledCompletion).to( beTrue() )
            }

            it("calls completion if canceled before request is created") {
                var receivedError: Swift.Error?
                var calledCompletion = false

                waitUntil { done in
                    let target: GitHub = .userProfile("ashfurrow")
                    let token = provider.request(target) { result in
                        calledCompletion = true
                        if case let .failure(error) = result {
                            receivedError = error
                        }
                    }
                    delay(beforeRequest) {
                        token.cancel()
                    }
                    delay(afterResponse) {
                        done()
                    }
                }

                expect(receivedError).toNot( beNil() )
                expect(calledCompletion).to( beTrue() )
            }

            it("receives an error if request is canceled before response comes back") {
                var receivedError: Swift.Error?

                waitUntil { done in
                    let target: GitHub = .userProfile("ashfurrow")
                    let token = provider.request(target) { result in
                        if case let .failure(error) = result {
                            receivedError = error
                        }
                        done()
                    }
                    delay(beforeResponse) {
                        token.cancel()
                    }
                }

                expect(receivedError).toNot( beNil() )
            }
        }

        describe("a provider with a custom endpoint resolver") {
            var provider: MoyaProvider<GitHub>!
            var executed = false

            beforeEach {
                executed = false
                let endpointResolution: MoyaProvider<GitHub>.RequestClosure = { endpoint, done in
                    executed = true
                    do {
                        let urlRequest = try endpoint.urlRequest()
                        done(.success(urlRequest))
                    } catch MoyaError.requestMapping(let url) {
                        done(.failure(MoyaError.requestMapping(url)))
                    } catch {
                        done(.failure(MoyaError.parameterEncoding(error)))
                    }
                }
                provider = MoyaProvider<GitHub>(requestClosure: endpointResolution, stubClosure: MoyaProvider.immediatelyStub)
            }

            it("executes the endpoint resolver") {
                let target: GitHub = .zen
                provider.request(target) { _ in  }

                expect(executed).to(beTruthy())
            }
        }

        describe("a provider with custom sample response closures") {
            it("returns sample data") {
                let endpointResolution: MoyaProvider<GitHub>.EndpointClosure = { target in
                    let url = target.baseURL.appendingPathComponent(target.path).absoluteString
                    return Endpoint(url: url, sampleResponseClosure: {.networkResponse(200, target.sampleData)}, method: target.method, task: target.task, httpHeaderFields: target.headers)
                }
                let provider = MoyaProvider<GitHub>(endpointClosure: endpointResolution, stubClosure: MoyaProvider.immediatelyStub)

                var data: Data?
                provider.request(.zen) { result in
                    if case .success(let response) = result {
                        data = response.data
                    }
                }

                expect(data) == GitHub.zen.sampleData
            }

            it("returns identical sample response") {
                let response = HTTPURLResponse(url: URL(string: "http://example.com")!, statusCode: 200, httpVersion: nil, headerFields: nil)!
                let endpointResolution: MoyaProvider<GitHub>.EndpointClosure = { target in
                    Endpoint(url: URL(target: target).absoluteString, sampleResponseClosure: { .response(response, target.sampleData) }, method: target.method, task: target.task, httpHeaderFields: target.headers)
                }
                let provider = MoyaProvider<GitHub>(endpointClosure: endpointResolution, stubClosure: MoyaProvider.immediatelyStub)

                var receivedResponse: HTTPURLResponse?
                provider.request(.zen) { result in
                    if case .success(let response) = result {
                        receivedResponse = response.response
                    }
                }

                expect(receivedResponse) === response
            }

            it("returns error") {
                let error = NSError(domain: "Internal iOS Error", code: -1234, userInfo: nil)
                let endpointResolution: MoyaProvider<GitHub>.EndpointClosure = { target in
                    let url = target.baseURL.appendingPathComponent(target.path).absoluteString
                    return Endpoint(url: url, sampleResponseClosure: { .networkError(error) }, method: target.method, task: target.task, httpHeaderFields: target.headers)
                }
                let provider = MoyaProvider<GitHub>(endpointClosure: endpointResolution, stubClosure: MoyaProvider.immediatelyStub)

                var receivedError: MoyaError?
                provider.request(.zen) { result in
                    if case .failure(let error) = result {
                        receivedError = error
                    }
                }

                if case .some(MoyaError.underlying(let underlyingError as NSError, _)) = receivedError {
                    expect(underlyingError) == error
                } else {
                    fail("Expected to receive error, did not.")
                }
            }
        }

        describe("a provider with error in request closure") {
            var provider: MoyaProvider<GitHub>!

            beforeEach {
                let endpointResolution: MoyaProvider<GitHub>.RequestClosure = { endpoint, done in
                    let underyingError = NSError(domain: "", code: 123, userInfo: nil)
                    done(.failure(.underlying(underyingError, nil)))
                }
                provider = MoyaProvider<GitHub>(requestClosure: endpointResolution, stubClosure: MoyaProvider.immediatelyStub)
            }

            it("returns failure for any given request") {
                let target: GitHub = .zen
                var receivedError: MoyaError?
                provider.request(target) { response in
                    if case .failure(let error) = response {
                        receivedError = error
                    }
                }

                expect(receivedError).toEventuallyNot(beNil())
            }
        }

        describe("a provider with stubbed errors") {
            var provider: MoyaProvider<GitHub>!

            beforeEach {
                provider = MoyaProvider(endpointClosure: failureEndpointClosure, stubClosure: MoyaProvider.immediatelyStub)
            }

            it("returns stubbed data for zen request") {
                var errored = false
                let target: GitHub = .zen

                waitUntil { done in
                    provider.request(target) { result in
                        if case .failure = result {
                            errored = true
                        }
                        done()
                    }
                }

                _ = target.sampleData
                expect(errored) == true
            }

            it("returns stubbed data for user profile request") {
                var errored = false

                let target: GitHub = .userProfile("ashfurrow")
                waitUntil { done in
                    provider.request(target) { result in
                        if case .failure = result {
                            errored = true
                        }
                        done()
                    }
                }

                _ = target.sampleData
                expect(errored) == true
            }

            it("returns stubbed error data when present") {
                var receivedError: MoyaError?

                let target: GitHub = .userProfile("ashfurrow")
                provider.request(target) { result in
                    if case let .failure(error) = result {
                        receivedError = error
                    }
                }

                switch receivedError {
                case .some(.underlying(let error, _)):
                    expect(error.localizedDescription) == "Houston, we have a problem"
                default:
                    fail("expected an Underlying error that Houston has a problem")
                }
            }
        }

        describe("struct targets") {
            struct StructAPI: TargetType {
                let baseURL = URL(string: "http://example.com")!
                let path = "/endpoint"
                let method = Moya.Method.get
                let task = Task.requestParameters(parameters: ["key": "value"], encoding: URLEncoding.default)
                let sampleData = "sample data".data(using: .utf8)!
                let headers: [String: String]? = ["headerKey": "headerValue"]
            }

            it("uses correct URL") {
                var requestedURL: String?
                let endpointResolution: MoyaProvider<MultiTarget>.RequestClosure = { endpoint, done in
                    requestedURL = endpoint.url
                    do {
                        let urlRequest = try endpoint.urlRequest()
                        done(.success(urlRequest))
                    } catch MoyaError.requestMapping(let url) {
                        done(.failure(MoyaError.requestMapping(url)))
                    } catch {
                        done(.failure(MoyaError.parameterEncoding(error)))
                    }
                }
                let provider = MoyaProvider<MultiTarget>(requestClosure: endpointResolution, stubClosure: MoyaProvider.immediatelyStub)

                waitUntil { done in
                    provider.request(MultiTarget(StructAPI())) { _ in
                        done()
                    }
                }

                expect(requestedURL) == "http://example.com/endpoint"
            }

            it("uses correct method") {
                var requestMethod: Moya.Method?
                let endpointResolution: MoyaProvider<MultiTarget>.RequestClosure = { endpoint, done in
                    requestMethod = endpoint.method
                    do {
                        let urlRequest = try endpoint.urlRequest()
                        done(.success(urlRequest))
                    } catch MoyaError.requestMapping(let url) {
                        done(.failure(MoyaError.requestMapping(url)))
                    } catch {
                        done(.failure(MoyaError.parameterEncoding(error)))
                    }
                }
                let provider = MoyaProvider<MultiTarget>(requestClosure: endpointResolution, stubClosure: MoyaProvider.immediatelyStub)

                waitUntil { done in
                    provider.request(MultiTarget(StructAPI())) { _ in
                        done()
                    }
                }

                expect(requestMethod) == .get
            }

            it("uses correct sample data") {
                var dataString: String?
                let provider = MoyaProvider<MultiTarget>(stubClosure: MoyaProvider.immediatelyStub)

                waitUntil { done in
                    provider.request(MultiTarget(StructAPI())) { result in
                        if case let .success(response) = result {
                            dataString = String(data: response.data, encoding: .utf8)
                        }
                        done()
                    }
                }

                expect(dataString).to(equal("sample data"))
            }

            it("uses correct headers") {
                var headers: [String: String]?
                let endpointResolution: MoyaProvider<MultiTarget>.RequestClosure = { endpoint, done in
                    headers = endpoint.httpHeaderFields
                    do {
                        let urlRequest = try endpoint.urlRequest()
                        done(.success(urlRequest))
                    } catch MoyaError.requestMapping(let url) {
                        done(.failure(MoyaError.requestMapping(url)))
                    } catch {
                        done(.failure(MoyaError.parameterEncoding(error)))
                    }
                }
                let provider = MoyaProvider<MultiTarget>(requestClosure: endpointResolution, stubClosure: MoyaProvider.immediatelyStub)

                waitUntil { done in
                    provider.request(MultiTarget(StructAPI())) { _ in
                        done()
                    }
                }

                expect(headers) == ["headerKey": "headerValue"]
            }
        }

        describe("a target with empty path") {
            struct PathlessAPI: TargetType {
                let baseURL = URL(string: "http://example.com/123/somepath?X-ABC-Asd=123")!
                let path = ""
                let method = Moya.Method.get
                let task = Task.requestParameters(parameters: ["key": "value"], encoding: URLEncoding.default)
                let sampleData = "sample data".data(using: .utf8)!
                let headers: [String: String]? = nil
            }

            // When a TargetType's path is empty, URL.appendingPathComponent may introduce trailing /, which may not be wanted in some cases
            // See: https://github.com/Moya/Moya/pull/1053
            // And: https://github.com/Moya/Moya/issues/1049
            it("uses the base url unchanged") {
                let endpoint = MoyaProvider.defaultEndpointMapping(for: PathlessAPI())
                expect(endpoint.url) == "http://example.com/123/somepath?X-ABC-Asd=123"
            }
        }

        describe("an inflight-tracking provider") {
            var provider: MoyaProvider<GitHub>!

            beforeEach {
<<<<<<< HEAD
                OHHTTPStubs.stubRequests(passingTest: {$0.url!.path == "/zen"}, withStubResponse: { _ in
                    OHHTTPStubsResponse(data: GitHub.zen.sampleData, statusCode: 200, headers: nil)
=======
                HTTPStubs.stubRequests(passingTest: {$0.url!.path == "/zen"}, withStubResponse: { _ in
                    return HTTPStubsResponse(data: GitHub.zen.sampleData, statusCode: 200, headers: nil)
>>>>>>> 93731338
                })
                provider = MoyaProvider<GitHub>(trackInflights: true)
            }

            it("returns identical response for inflight requests") {
                let target: GitHub = .zen
                var receivedResponse: Moya.Response!

                expect(provider.inflightRequests.keys.count).to( equal(0) )

                provider.request(target) { result in
                    if case let .success(response) = result {
                        receivedResponse = response
                    }
                    expect(provider.inflightRequests.count).to( equal(1) )
                }
                _ = provider.request(target) { result in
                    expect(receivedResponse).toNot( beNil() )
                    if case let .success(response) = result {
                        expect(receivedResponse).to( beIdenticalToResponse(response) )
                    }
                    expect(provider.inflightRequests.count).to( equal(1) )
                } as! CancellableWrapper

                // Allow for network request to complete
                expect(provider.inflightRequests.count).toEventually( equal(0) )

            }
        }

        describe("the cancellable token") {
            var provider: MoyaProvider<GitHub>!

            beforeEach {
                provider = MoyaProvider<GitHub>(stubClosure: MoyaProvider.delayedStub(0.5))
            }

            it("invokes completion and returns. Failure if canceled immediately") {
                var error: MoyaError?
                waitUntil { done in
                    let cancellable = provider.request(.zen, completion: { (result) in
                        if case let .failure(err) = result {
                            error = err
                        }
                        done()
                    })
                    cancellable.cancel()
                }

                expect(error).toNot(beNil())

                let underlyingIsCancelled: Bool
                if let error = error, case .underlying(let err, _) = error {
                    underlyingIsCancelled = (err as NSError).code == NSURLErrorCancelled
                } else {
                    underlyingIsCancelled = false
                }

                expect(underlyingIsCancelled).to(beTrue())
            }
        }

        describe("a provider with progress tracking") {
            var provider: MoyaProvider<GitHubUserContent>!

            beforeEach {
                //delete downloaded filed before each test
                let directoryURLs = FileManager.default.urls(for: .cachesDirectory, in: .userDomainMask)
                let file = directoryURLs.first!.appendingPathComponent("logo_github.png")
                try? FileManager.default.removeItem(at: file)

                //`responseTime(-4)` equals to 1000 bytes at a time. The sample data is 4000 bytes.
<<<<<<< HEAD
                OHHTTPStubs.stubRequests(passingTest: {$0.url!.path.hasSuffix("logo_github.png")}, withStubResponse: { _ in
                    OHHTTPStubsResponse(data: GitHubUserContent.downloadMoyaWebContent("logo_github.png").sampleData, statusCode: 200, headers: nil).responseTime(-4)
=======
                HTTPStubs.stubRequests(passingTest: {$0.url!.path.hasSuffix("logo_github.png")}, withStubResponse: { _ in
                    return HTTPStubsResponse(data: GitHubUserContent.downloadMoyaWebContent("logo_github.png").sampleData, statusCode: 200, headers: nil).responseTime(-4)
>>>>>>> 93731338
                })
                provider = MoyaProvider<GitHubUserContent>()
            }

            it("tracks progress of download request") {
                let target: GitHubUserContent = .downloadMoyaWebContent("logo_github.png")

                var progressObjects: [Progress?] = []
                var progressValues: [Double] = []
                var completedValues: [Bool] = []
                var error: MoyaError?

                waitUntil(timeout: 10.0) { done in
                    let progressClosure: ProgressBlock = { progress in
                        progressObjects.append(progress.progressObject)
                        progressValues.append(progress.progress)
                        completedValues.append(progress.completed)
                    }

                    let progressCompletionClosure: Completion = { (result) in
                        if case .failure(let err) = result {
                            error = err
                        }
                        done()
                    }

                    provider.request(target, callbackQueue: nil, progress: progressClosure, completion: progressCompletionClosure)
                }

                expect(error).to(beNil())
                expect(progressValues) == [0.25, 0.5, 0.75, 1.0, 1.0]
                expect(completedValues) == [false, false, false, false, true]
                expect(progressObjects.filter { $0 != nil }.count) == 5
            }

            it("tracks progress of a request") {

                let target: GitHubUserContent = .requestMoyaWebContent("logo_github.png")

                var progressObjects: [Progress?] = []
                var progressValues: [Double] = []
                var completedValues: [Bool] = []
                var error: MoyaError?

                waitUntil(timeout: 10.0) { done in
                    let progressClosure: ProgressBlock = { progress in
                        progressObjects.append(progress.progressObject)
                        progressValues.append(progress.progress)
                        completedValues.append(progress.completed)
                    }

                    let progressCompletionClosure: Completion = { (result) in
                        if case .failure(let err) = result {
                            error = err
                        }
                        done()
                    }

                    provider.request(target, callbackQueue: nil, progress: progressClosure, completion: progressCompletionClosure)
                }

                expect(error).to(beNil())
                expect(progressValues) == [0.25, 0.5, 0.75, 1.0, 1.0]
                expect(completedValues) == [false, false, false, false, true]
                expect(progressObjects.filter { $0 != nil }.count) == 5
            }
        }

        describe("a provider with progress tracking and invalid content-length header") {
            var provider: MoyaProvider<GitHubUserContent>!

            beforeEach {
                //delete downloaded filed before each test
                let directoryURLs = FileManager.default.urls(for: .cachesDirectory, in: .userDomainMask)
                let file = directoryURLs.first!.appendingPathComponent("logo_github.png")
                try? FileManager.default.removeItem(at: file)

                //`responseTime(-4)` equals to 1000 bytes at a time. The sample data is 4000 bytes.
<<<<<<< HEAD
                OHHTTPStubs.stubRequests(passingTest: {$0.url!.path.hasSuffix("logo_github.png")}, withStubResponse: { _ in
                    OHHTTPStubsResponse(data: GitHubUserContent.downloadMoyaWebContent("logo_github.png").sampleData, statusCode: 200, headers: ["Content-Length": ""]).responseTime(-4)
=======
                HTTPStubs.stubRequests(passingTest: {$0.url!.path.hasSuffix("logo_github.png")}, withStubResponse: { _ in
                    return HTTPStubsResponse(data: GitHubUserContent.downloadMoyaWebContent("logo_github.png").sampleData, statusCode: 200, headers: ["Content-Length": ""]).responseTime(-4)
>>>>>>> 93731338
                })
                provider = MoyaProvider<GitHubUserContent>()
            }

            it("tracks progress of download request") {
                let target: GitHubUserContent = .downloadMoyaWebContent("logo_github.png")

                var progressObjects: [Progress?] = []
                var progressValues: [Double] = []
                var completedValues: [Bool] = []
                var error: MoyaError?

                waitUntil(timeout: 10.0) { done in
                    let progressClosure: ProgressBlock = { progress in
                        progressObjects.append(progress.progressObject)
                        progressValues.append(progress.progress)
                        completedValues.append(progress.completed)
                    }

                    let progressCompletionClosure: Completion = { (result) in
                        if case .failure(let err) = result {
                            error = err
                        }
                        done()
                    }

                    provider.request(target, callbackQueue: nil, progress: progressClosure, completion: progressCompletionClosure)
                }

                expect(error).to(beNil())
                expect(progressValues) == [0, 0, 0, 0, 1.0]
                expect(completedValues) == [false, false, false, false, true]
                expect(progressObjects.filter { $0 != nil }.count) == 5
            }

            it("tracks progress of a request") {
                let target: GitHubUserContent = .requestMoyaWebContent("logo_github.png")

                var progressObjects: [Progress?] = []
                var progressValues: [Double] = []
                var completedValues: [Bool] = []
                var error: MoyaError?

                waitUntil(timeout: 10.0) { done in
                    let progressClosure: ProgressBlock = { progress in
                        progressObjects.append(progress.progressObject)
                        progressValues.append(progress.progress)
                        completedValues.append(progress.completed)
                    }

                    let progressCompletionClosure: Completion = { (result) in
                        if case .failure(let err) = result {
                            error = err
                        }
                        done()
                    }

                    provider.request(target, callbackQueue: nil, progress: progressClosure, completion: progressCompletionClosure)
                }

                expect(error).to(beNil())
                expect(progressValues) == [0, 0, 0, 0, 1.0]
                expect(completedValues) == [false, false, false, false, true]
                expect(progressObjects.filter { $0 != nil }.count) == 5
            }
        }

        describe("a provider with upload progress tracking") {
            var provider: MoyaProvider<HTTPBin>!
            beforeEach {
                provider = MoyaProvider<HTTPBin>()
            }

            it("tracks progress of request") {
                let url = testImageUrl
                let target: HTTPBin = .upload(file: url)

                var progressObjects: [Progress?] = []
                var progressValues: [Double] = []
                var completedValues: [Bool] = []
                var error: MoyaError?

                waitUntil(timeout: 10.0) { done in
                    let progressClosure: ProgressBlock = { progress in
                        progressObjects.append(progress.progressObject)
                        progressValues.append(progress.progress)
                        completedValues.append(progress.completed)
                    }

                    let progressCompletionClosure: Completion = { (result) in
                        if case .failure(let err) = result {
                            error = err
                        }
                        done()
                    }

                    provider.request(target, callbackQueue: nil, progress: progressClosure, completion: progressCompletionClosure)
                }

                expect(error).to(beNil())
                expect(progressValues.count) > 3
                expect(completedValues.count) > 3
                expect(completedValues.filter { !$0 }.count) == completedValues.count - 1 // only false except one
                expect(completedValues.last) == true // the last must be true
                expect(progressObjects.filter { $0 != nil }.count) == progressObjects.count // no nil object
            }

            it("tracks progress of multipart request") {

                let formData = HTTPBin.createTestMultipartFormData()
                let target = HTTPBin.uploadMultipart(formData, nil)

                var progressObjects: [Progress?] = []
                var progressValues: [Double] = []
                var completedValues: [Bool] = []
                var error: MoyaError?

                waitUntil(timeout: 10.0) { done in
                    let progressClosure: ProgressBlock = { progress in
                        progressObjects.append(progress.progressObject)
                        progressValues.append(progress.progress)
                        completedValues.append(progress.completed)
                    }

                    let progressCompletionClosure: Completion = { (result) in
                        if case .failure(let err) = result {
                            error = err
                        }
                        done()
                    }

                    provider.request(target, callbackQueue: nil, progress: progressClosure, completion: progressCompletionClosure)
                }

                expect(error).to(beNil())
                expect(progressValues.count) > 3
                expect(completedValues.count) > 3
                expect(completedValues.filter { !$0 }.count) == completedValues.count - 1 // only false except one
                expect(completedValues.last) == true // the last must be true
                expect(progressObjects.filter { $0 != nil }.count) == progressObjects.count // no nil object
            }
        }

        describe("using a custom callback queue") {
            var stubDescriptor: HTTPStubsDescriptor!

            beforeEach {
<<<<<<< HEAD
                stubDescriptor = OHHTTPStubs.stubRequests(passingTest: {$0.url!.path == "/zen"}, withStubResponse: { _ in
                    OHHTTPStubsResponse(data: GitHub.zen.sampleData, statusCode: 200, headers: nil)
=======
                stubDescriptor = HTTPStubs.stubRequests(passingTest: {$0.url!.path == "/zen"}, withStubResponse: { _ in
                    return HTTPStubsResponse(data: GitHub.zen.sampleData, statusCode: 200, headers: nil)
>>>>>>> 93731338
                })
            }

            afterEach {
                HTTPStubs.removeStub(stubDescriptor)
            }

            describe("a provider with a predefined callback queue") {
                var provider: MoyaProvider<GitHub>!
                var callbackQueue: DispatchQueue!

                beforeEach {
                    callbackQueue = DispatchQueue(label: UUID().uuidString)
                    provider = MoyaProvider<GitHub>(callbackQueue: callbackQueue)
                }

                context("a provider is given a callback queue with request") {
                    it("invokes the callback on the request queue") {
                        let requestQueue = DispatchQueue(label: UUID().uuidString)
                        var callbackQueueLabel: String?

                        waitUntil(action: { completion in
                            provider.request(.zen, callbackQueue: requestQueue) { _ in
                                callbackQueueLabel = DispatchQueue.currentLabel
                                completion()
                            }
                        })

                        expect(callbackQueueLabel) == requestQueue.label
                    }
                }

                context("a provider uses the queueless request function") {
                    it("invokes the callback on the provider queue") {
                        var callbackQueueLabel: String?

                        waitUntil(action: { completion in
                            provider.request(.zen) { _ in
                                callbackQueueLabel = DispatchQueue.currentLabel
                                completion()
                            }
                        })

                        expect(callbackQueueLabel) == callbackQueue.label
                    }
                }
            }

            describe("a provider without a predefined callback queue") {
                var provider: MoyaProvider<GitHub>!

                beforeEach {
                    provider = MoyaProvider<GitHub>()
                }

                context("where the callback queue is provided with request") {
                    it("invokes the callback on the request queue") {
                        let requestQueue = DispatchQueue(label: UUID().uuidString)
                        var callbackQueueLabel: String?

                        waitUntil(action: { completion in
                            provider.request(.zen, callbackQueue: requestQueue) { _ in
                                callbackQueueLabel = DispatchQueue.currentLabel
                                completion()
                            }
                        })

                        expect(callbackQueueLabel) == requestQueue.label
                    }
                }

                context("where the queueless request method is invoked") {
                    it("invokes the callback on the main queue") {
                        var callbackQueueLabel: String?

                        waitUntil(action: { completion in
                            provider.request(.zen) { _ in
                                callbackQueueLabel = DispatchQueue.currentLabel
                                completion()
                            }
                        })

                        expect(callbackQueueLabel) == DispatchQueue.main.label
                    }
                }
            }
        }

        // Resolves #1592 where validation is not performed on a stubbed request
        describe("a provider for stubbed requests with validation") {
            var stubbedProvider: MoyaProvider<GitHub>!

            context("response contains invalid status code") {
                it("returns an error") {
                    let endpointClosure = { (target: GitHub) -> Endpoint in
                        Endpoint(
                            url: URL(target: target).absoluteString,
                            sampleResponseClosure: { .networkResponse(400, target.sampleData) },
                            method: target.method,
                            task: target.task,
                            httpHeaderFields: target.headers
                        )
                    }

                    stubbedProvider = MoyaProvider<GitHub>(endpointClosure: endpointClosure, stubClosure: MoyaProvider.immediatelyStub)

                    var receivedError: Error?
                    var receivedResponse: Response?

                    waitUntil { done in
                        stubbedProvider.request(.zen) { result in
                            switch result {
                            case .success(let response):
                                receivedResponse = response
                            case .failure(let error):
                                receivedError = error
                            }
                            done()
                        }
                    }

                    expect(receivedResponse).to(beNil())
                    expect(receivedError).toNot(beNil())
                }
            }

            context("response contains valid status code") {
                it("returns a response") {
                    let endpointClosure = { (target: GitHub) -> Endpoint in
                        Endpoint(
                            url: URL(target: target).absoluteString,
                            sampleResponseClosure: { .networkResponse(200, target.sampleData) },
                            method: target.method,
                            task: target.task,
                            httpHeaderFields: target.headers
                        )
                    }

                    stubbedProvider = MoyaProvider<GitHub>(endpointClosure: endpointClosure, stubClosure: MoyaProvider.immediatelyStub)

                    var receivedError: Error?
                    var receivedResponse: Response?

                    waitUntil { done in
                        stubbedProvider.request(.zen) { result in
                            switch result {
                            case .success(let response):
                                receivedResponse = response
                            case .failure(let error):
                                receivedError = error
                            }
                            done()
                        }
                    }

                    expect(receivedResponse).toNot(beNil())
                    expect(receivedError).to(beNil())
                    expect(GitHub.zen.validationType.statusCodes).to(contain(receivedResponse!.statusCode))
                }
            }
        }
    }
}<|MERGE_RESOLUTION|>--- conflicted
+++ resolved
@@ -679,13 +679,8 @@
             var provider: MoyaProvider<GitHub>!
 
             beforeEach {
-<<<<<<< HEAD
-                OHHTTPStubs.stubRequests(passingTest: {$0.url!.path == "/zen"}, withStubResponse: { _ in
-                    OHHTTPStubsResponse(data: GitHub.zen.sampleData, statusCode: 200, headers: nil)
-=======
                 HTTPStubs.stubRequests(passingTest: {$0.url!.path == "/zen"}, withStubResponse: { _ in
                     return HTTPStubsResponse(data: GitHub.zen.sampleData, statusCode: 200, headers: nil)
->>>>>>> 93731338
                 })
                 provider = MoyaProvider<GitHub>(trackInflights: true)
             }
@@ -758,13 +753,8 @@
                 try? FileManager.default.removeItem(at: file)
 
                 //`responseTime(-4)` equals to 1000 bytes at a time. The sample data is 4000 bytes.
-<<<<<<< HEAD
-                OHHTTPStubs.stubRequests(passingTest: {$0.url!.path.hasSuffix("logo_github.png")}, withStubResponse: { _ in
-                    OHHTTPStubsResponse(data: GitHubUserContent.downloadMoyaWebContent("logo_github.png").sampleData, statusCode: 200, headers: nil).responseTime(-4)
-=======
                 HTTPStubs.stubRequests(passingTest: {$0.url!.path.hasSuffix("logo_github.png")}, withStubResponse: { _ in
                     return HTTPStubsResponse(data: GitHubUserContent.downloadMoyaWebContent("logo_github.png").sampleData, statusCode: 200, headers: nil).responseTime(-4)
->>>>>>> 93731338
                 })
                 provider = MoyaProvider<GitHubUserContent>()
             }
@@ -843,13 +833,8 @@
                 try? FileManager.default.removeItem(at: file)
 
                 //`responseTime(-4)` equals to 1000 bytes at a time. The sample data is 4000 bytes.
-<<<<<<< HEAD
-                OHHTTPStubs.stubRequests(passingTest: {$0.url!.path.hasSuffix("logo_github.png")}, withStubResponse: { _ in
-                    OHHTTPStubsResponse(data: GitHubUserContent.downloadMoyaWebContent("logo_github.png").sampleData, statusCode: 200, headers: ["Content-Length": ""]).responseTime(-4)
-=======
                 HTTPStubs.stubRequests(passingTest: {$0.url!.path.hasSuffix("logo_github.png")}, withStubResponse: { _ in
                     return HTTPStubsResponse(data: GitHubUserContent.downloadMoyaWebContent("logo_github.png").sampleData, statusCode: 200, headers: ["Content-Length": ""]).responseTime(-4)
->>>>>>> 93731338
                 })
                 provider = MoyaProvider<GitHubUserContent>()
             }
@@ -997,13 +982,8 @@
             var stubDescriptor: HTTPStubsDescriptor!
 
             beforeEach {
-<<<<<<< HEAD
-                stubDescriptor = OHHTTPStubs.stubRequests(passingTest: {$0.url!.path == "/zen"}, withStubResponse: { _ in
-                    OHHTTPStubsResponse(data: GitHub.zen.sampleData, statusCode: 200, headers: nil)
-=======
                 stubDescriptor = HTTPStubs.stubRequests(passingTest: {$0.url!.path == "/zen"}, withStubResponse: { _ in
                     return HTTPStubsResponse(data: GitHub.zen.sampleData, statusCode: 200, headers: nil)
->>>>>>> 93731338
                 })
             }
 
