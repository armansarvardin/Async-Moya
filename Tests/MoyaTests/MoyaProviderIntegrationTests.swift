--- conflicted
+++ resolved
@@ -29,22 +29,6 @@
         let zenMessage = String(data: GitHub.zen.sampleData, encoding: .utf8)
 
         beforeEach {
-<<<<<<< HEAD
-            OHHTTPStubs.stubRequests(passingTest: {$0.url!.path == "/zen"}, withStubResponse: { _ in
-                OHHTTPStubsResponse(data: GitHub.zen.sampleData, statusCode: 200, headers: nil)
-            })
-
-            OHHTTPStubs.stubRequests(passingTest: {$0.url!.path == "/users/ashfurrow"}, withStubResponse: { _ in
-                OHHTTPStubsResponse(data: GitHub.userProfile("ashfurrow").sampleData, statusCode: 200, headers: nil)
-            })
-
-            OHHTTPStubs.stubRequests(passingTest: {$0.url!.path == "/users/invalid"}, withStubResponse: { _ in
-                OHHTTPStubsResponse(data: GitHub.userProfile("invalid").sampleData, statusCode: 400, headers: nil)
-            })
-
-            OHHTTPStubs.stubRequests(passingTest: {$0.url!.path == "/basic-auth/user/passwd"}, withStubResponse: { _ in
-                OHHTTPStubsResponse(data: HTTPBin.basicAuth.sampleData, statusCode: 200, headers: nil)
-=======
             HTTPStubs.stubRequests(passingTest: {$0.url!.path == "/zen"}, withStubResponse: { _ in
                 return HTTPStubsResponse(data: GitHub.zen.sampleData, statusCode: 200, headers: nil)
             })
@@ -59,7 +43,6 @@
 
             HTTPStubs.stubRequests(passingTest: {$0.url!.path == "/basic-auth/user/passwd"}, withStubResponse: { _ in
                 return HTTPStubsResponse(data: HTTPBin.basicAuth.sampleData, statusCode: 200, headers: nil)
->>>>>>> 93731338
             })
 
         }
