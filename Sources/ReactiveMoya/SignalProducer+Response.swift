--- conflicted
+++ resolved
@@ -8,15 +8,9 @@
 extension SignalProducerProtocol where Value == Response, Error == MoyaError {
 
     /// Filters out responses that don't fall within the given range, generating errors when others are encountered.
-<<<<<<< HEAD
-    public func filter(statusCodes: ClosedRange<Int>) -> SignalProducer<Value, MoyaError> {
+    public func filter<R: RangeExpression>(statusCodes: R) -> SignalProducer<Value, MoyaError> where R.Bound == Int {
         return producer.flatMap(.latest) { response in
             unwrapThrowable { try response.filter(statusCodes: statusCodes) }
-=======
-    public func filter<R: RangeExpression>(statusCodes: R) -> SignalProducer<Value, MoyaError> where R.Bound == Int {
-        return producer.flatMap(.latest) { response -> SignalProducer<Value, Error> in
-            return unwrapThrowable { try response.filter(statusCodes: statusCodes) }
->>>>>>> af55d6d0
         }
     }
 
