--- conflicted
+++ resolved
@@ -90,13 +90,8 @@
     private func performRequest(_ target: Target, request: URLRequest, callbackQueue: DispatchQueue?, progress: Moya.ProgressBlock?, completion: @escaping Moya.Completion, endpoint: Endpoint, stubBehavior: Moya.StubBehavior) -> Cancellable {
         switch stubBehavior {
         case .never:
-<<<<<<< HEAD
-            switch target.task {
+            switch endpoint.task {
             case .requestPlain, .requestData, .requestJSONEncodable, .requestCustomJSONEncodable, .requestParameters, .requestCompositeData, .requestCompositeParameters:
-=======
-            switch endpoint.task {
-            case .requestPlain, .requestData, .requestJSONEncodable, .requestParameters, .requestCompositeData, .requestCompositeParameters:
->>>>>>> 7c599570
                 return self.sendRequest(target, request: request, callbackQueue: callbackQueue, progress: progress, completion: completion)
             case .uploadFile(let file):
                 return self.sendUploadFile(target, request: request, callbackQueue: callbackQueue, file: file, progress: progress, completion: completion)
