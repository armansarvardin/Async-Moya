import Foundation
import Result

// MARK: - Method

extension Method {
    public var supportsMultipart: Bool {
        switch self {
        case .post, .put, .patch, .connect:
            return true
        case .get, .delete, .head, .options, .trace:
            return false
        }
    }
}

// MARK: - MoyaProvider

/// Internal extension to keep the inner-workings outside the main Moya.swift file.
public extension MoyaProvider {
    // Yup, we're disabling these. The function is complicated, but breaking it apart requires a large effort.
    // swiftlint:disable cyclomatic_complexity
    // swiftlint:disable function_body_length
    /// Performs normal requests.
    func requestNormal(_ target: Target, callbackQueue: DispatchQueue?, progress: Moya.ProgressBlock?, completion: @escaping Moya.Completion) -> Cancellable {
        let endpoint = self.endpoint(target)
        let stubBehavior = self.stubClosure(target)
        let cancellableToken = CancellableWrapper()

        // Allow plugins to modify response
        let pluginsWithCompletion: Moya.Completion = { result in
            let processedResult = self.plugins.reduce(result) { $1.process($0, target: target) }
            completion(processedResult)
        }

        if trackInflights {
            objc_sync_enter(self)
            var inflightCompletionBlocks = self.inflightRequests[endpoint]
            inflightCompletionBlocks?.append(pluginsWithCompletion)
            self.inflightRequests[endpoint] = inflightCompletionBlocks
            objc_sync_exit(self)

            if inflightCompletionBlocks != nil {
                return cancellableToken
            } else {
                objc_sync_enter(self)
                self.inflightRequests[endpoint] = [pluginsWithCompletion]
                objc_sync_exit(self)
            }
        }

        let performNetworking = { (requestResult: Result<URLRequest, MoyaError>) in
            if cancellableToken.isCancelled {
                self.cancelCompletion(pluginsWithCompletion, target: target)
                return
            }

            var request: URLRequest!

            switch requestResult {
            case .success(let urlRequest):
                request = urlRequest
            case .failure(let error):
                pluginsWithCompletion(.failure(error))
                return
            }

            // Allow plugins to modify request
            let preparedRequest = self.plugins.reduce(request) { $1.prepare($0, target: target) }

            let networkCompletion: Moya.Completion = { result in
              if self.trackInflights {
                self.inflightRequests[endpoint]?.forEach { $0(result) }

                objc_sync_enter(self)
                self.inflightRequests.removeValue(forKey: endpoint)
                objc_sync_exit(self)
              } else {
                pluginsWithCompletion(result)
              }
            }

            switch stubBehavior {
            case .never:
                switch target.task {
                case .request:
                    cancellableToken.innerCancellable = self.sendRequest(target, request: preparedRequest, callbackQueue: callbackQueue, progress: progress, completion: networkCompletion)
                case .upload(.file(let file)):
                    cancellableToken.innerCancellable = self.sendUploadFile(target, request: preparedRequest, callbackQueue: callbackQueue, file: file, progress: progress, completion: networkCompletion)
                case .upload(.multipart(let multipartBody)):
                    guard !multipartBody.isEmpty && target.method.supportsMultipart else {
                        fatalError("\(target) is not a multipart upload target.")
                    }
                    cancellableToken.innerCancellable = self.sendUploadMultipart(target, request: preparedRequest, callbackQueue: callbackQueue, multipartBody: multipartBody, progress: progress, completion: networkCompletion)
                case .download(.request(let destination)):
                    cancellableToken.innerCancellable = self.sendDownloadRequest(target, request: preparedRequest, callbackQueue: callbackQueue, destination: destination, progress: progress, completion: networkCompletion)
                }
            default:
<<<<<<< HEAD
                cancellableToken.innerCancellable = self.stubRequest(target, request: preparedRequest, callbackQueue: callbackQueue, completion: { result in
                    if self.trackInflights {
                        self.inflightRequests[endpoint]?.forEach { $0(result) }

                        objc_sync_enter(self)
                        self.inflightRequests.removeValue(forKey: endpoint)
                        objc_sync_exit(self)
                    } else {
                        pluginsWithCompletion(result)
                    }
                }, endpoint: endpoint, stubBehavior: stubBehavior)
=======
                cancellableToken.innerCancellable = self.stubRequest(target, request: preparedRequest, completion: networkCompletion, endpoint: endpoint, stubBehavior: stubBehavior)
>>>>>>> c09c7d13
            }
        }

        requestClosure(endpoint, performNetworking)

        return cancellableToken
    }
    // swiftlint:enable cyclomatic_complexity
    // swiftlint:enable function_body_length

    func cancelCompletion(_ completion: Moya.Completion, target: Target) {
        let error = MoyaError.underlying(NSError(domain: NSURLErrorDomain, code: NSURLErrorCancelled, userInfo: nil))
        plugins.forEach { $0.didReceive(.failure(error), target: target) }
        completion(.failure(error))
    }

    /// Creates a function which, when called, executes the appropriate stubbing behavior for the given parameters.
    public final func createStubFunction(_ token: CancellableToken, forTarget target: Target, withCompletion completion: @escaping Moya.Completion, endpoint: Endpoint<Target>, plugins: [PluginType], request: URLRequest) -> (() -> Void) { // swiftlint:disable:this function_parameter_count
        return {
            if token.isCancelled {
                self.cancelCompletion(completion, target: target)
                return
            }

            switch endpoint.sampleResponseClosure() {
            case .networkResponse(let statusCode, let data):
                let response = Moya.Response(statusCode: statusCode, data: data, request: request, response: nil)
                plugins.forEach { $0.didReceive(.success(response), target: target) }
                completion(.success(response))
            case .response(let customResponse, let data):
                let response = Moya.Response(statusCode: customResponse.statusCode, data: data, request: request, response: customResponse)
                plugins.forEach { $0.didReceive(.success(response), target: target) }
                completion(.success(response))
            case .networkError(let error):
                let error = MoyaError.underlying(error)
                plugins.forEach { $0.didReceive(.failure(error), target: target) }
                completion(.failure(error))
            }
        }
    }

    /// Notify all plugins that a stub is about to be performed. You must call this if overriding `stubRequest`.
    final func notifyPluginsOfImpendingStub(for request: URLRequest, target: Target) {
        let alamoRequest = manager.request(request as URLRequestConvertible)
        plugins.forEach { $0.willSend(alamoRequest, target: target) }
        alamoRequest.cancel()
    }
}

private extension MoyaProvider {
    func sendUploadMultipart(_ target: Target, request: URLRequest, callbackQueue: DispatchQueue?, multipartBody: [MultipartFormData], progress: Moya.ProgressBlock? = nil, completion: @escaping Moya.Completion) -> CancellableWrapper {
        let cancellable = CancellableWrapper()

        let multipartFormData: (RequestMultipartFormData) -> Void = { form in
            for bodyPart in multipartBody {
                switch bodyPart.provider {
                case .data(let data):
                    self.append(data: data, bodyPart: bodyPart, to: form)
                case .file(let url):
                    self.append(fileURL: url, bodyPart: bodyPart, to: form)
                case .stream(let stream, let length):
                    self.append(stream: stream, length: length, bodyPart: bodyPart, to: form)
                }
            }

            if let parameters = target.parameters {
                parameters
                    .flatMap { key, value in multipartQueryComponents(key, value) }
                    .forEach { key, value in
                        if let data = value.data(using: .utf8, allowLossyConversion: false) {
                            form.append(data, withName: key)
                        }
                }
            }
        }

        manager.upload(multipartFormData: multipartFormData, with: request) { result in
            switch result {
            case .success(let alamoRequest, _, _):
                if cancellable.isCancelled {
                    self.cancelCompletion(completion, target: target)
                    return
                }
                cancellable.innerCancellable = self.sendAlamofireRequest(alamoRequest, target: target, callbackQueue: callbackQueue, progress: progress, completion: completion)
            case .failure(let error):
                completion(.failure(MoyaError.underlying(error as NSError)))
            }
        }

        return cancellable
    }

    func sendUploadFile(_ target: Target, request: URLRequest, callbackQueue: DispatchQueue?, file: URL, progress: ProgressBlock? = nil, completion: @escaping Completion) -> CancellableToken {
        let uploadRequest = manager.upload(file, with: request)
        let alamoRequest = target.validate ? uploadRequest.validate() : uploadRequest
        return self.sendAlamofireRequest(alamoRequest, target: target, callbackQueue: callbackQueue, progress: progress, completion: completion)
    }

    func sendDownloadRequest(_ target: Target, request: URLRequest, callbackQueue: DispatchQueue?, destination: @escaping DownloadDestination, progress: ProgressBlock? = nil, completion: @escaping Completion) -> CancellableToken {
        let downloadRequest = manager.download(request, to: destination)
        let alamoRequest = target.validate ? downloadRequest.validate() : downloadRequest
        return self.sendAlamofireRequest(alamoRequest, target: target, callbackQueue: callbackQueue, progress: progress, completion: completion)
    }

    func sendRequest(_ target: Target, request: URLRequest, callbackQueue: DispatchQueue?, progress: Moya.ProgressBlock?, completion: @escaping Moya.Completion) -> CancellableToken {
        let initialRequest = manager.request(request as URLRequestConvertible)
        let alamoRequest = target.validate ? initialRequest.validate() : initialRequest
        return sendAlamofireRequest(alamoRequest, target: target, callbackQueue: callbackQueue, progress: progress, completion: completion)
    }

    func sendAlamofireRequest<T>(_ alamoRequest: T, target: Target, callbackQueue: DispatchQueue?, progress progressCompletion: Moya.ProgressBlock?, completion: @escaping Moya.Completion) -> CancellableToken where T: Requestable, T: Request {
        // Give plugins the chance to alter the outgoing request
        let plugins = self.plugins
        plugins.forEach { $0.willSend(alamoRequest, target: target) }

        var progressAlamoRequest = alamoRequest
        let progressClosure: (Progress) -> Void = { progress in
            let sendProgress: () -> Void = {
                progressCompletion?(ProgressResponse(progress: progress))
            }

            if let callbackQueue = callbackQueue {
                callbackQueue.async(execute: sendProgress)
            } else {
                sendProgress()
            }
        }

        // Perform the actual request
        if progressCompletion != nil {
            switch progressAlamoRequest {
            case let downloadRequest as DownloadRequest:
                if let downloadRequest = downloadRequest.downloadProgress(closure: progressClosure) as? T {
                    progressAlamoRequest = downloadRequest
                }
            case let uploadRequest as UploadRequest:
                if let uploadRequest = uploadRequest.uploadProgress(closure: progressClosure) as? T {
                    progressAlamoRequest = uploadRequest
                }
            default: break
            }
        }

        let completionHandler: RequestableCompletion = { response, request, data, error in
            let result = convertResponseToResult(response, request: request, data: data, error: error)
            // Inform all plugins about the response
            plugins.forEach { $0.didReceive(result, target: target) }
            progressCompletion?(ProgressResponse(response: result.value))
            completion(result)
        }

        progressAlamoRequest = progressAlamoRequest.response(callbackQueue: callbackQueue, completionHandler: completionHandler)

        progressAlamoRequest.resume()

        return CancellableToken(request: progressAlamoRequest)
    }
}

// MARK: RequestMultipartFormData appending

private extension MoyaProvider {
    func append(data: Data, bodyPart: MultipartFormData, to form: RequestMultipartFormData) {
        if let mimeType = bodyPart.mimeType {
            if let fileName = bodyPart.fileName {
                form.append(data, withName: bodyPart.name, fileName: fileName, mimeType: mimeType)
            } else {
                form.append(data, withName: bodyPart.name, mimeType: mimeType)
            }
        } else {
            form.append(data, withName: bodyPart.name)
        }
    }
    func append(fileURL url: URL, bodyPart: MultipartFormData, to form: RequestMultipartFormData) {
        if let fileName = bodyPart.fileName, let mimeType = bodyPart.mimeType {
            form.append(url, withName: bodyPart.name, fileName: fileName, mimeType: mimeType)
        } else {
            form.append(url, withName: bodyPart.name)
        }
    }
    func append(stream: InputStream, length: UInt64, bodyPart: MultipartFormData, to form: RequestMultipartFormData) {
        form.append(stream, withLength: length, name: bodyPart.name, fileName: bodyPart.fileName ?? "", mimeType: bodyPart.mimeType ?? "")
    }
}

/// Encode parameters for multipart/form-data
private func multipartQueryComponents(_ key: String, _ value: Any) -> [(String, String)] {
    var components: [(String, String)] = []

    if let dictionary = value as? [String: Any] {
        for (nestedKey, value) in dictionary {
            components += multipartQueryComponents("\(key)[\(nestedKey)]", value)
        }
    } else if let array = value as? [Any] {
        for value in array {
            components += multipartQueryComponents("\(key)[]", value)
        }
    } else {
        components.append((key, "\(value)"))
    }

    return components
}<|MERGE_RESOLUTION|>--- conflicted
+++ resolved
@@ -96,21 +96,7 @@
                     cancellableToken.innerCancellable = self.sendDownloadRequest(target, request: preparedRequest, callbackQueue: callbackQueue, destination: destination, progress: progress, completion: networkCompletion)
                 }
             default:
-<<<<<<< HEAD
-                cancellableToken.innerCancellable = self.stubRequest(target, request: preparedRequest, callbackQueue: callbackQueue, completion: { result in
-                    if self.trackInflights {
-                        self.inflightRequests[endpoint]?.forEach { $0(result) }
-
-                        objc_sync_enter(self)
-                        self.inflightRequests.removeValue(forKey: endpoint)
-                        objc_sync_exit(self)
-                    } else {
-                        pluginsWithCompletion(result)
-                    }
-                }, endpoint: endpoint, stubBehavior: stubBehavior)
-=======
                 cancellableToken.innerCancellable = self.stubRequest(target, request: preparedRequest, completion: networkCompletion, endpoint: endpoint, stubBehavior: stubBehavior)
->>>>>>> c09c7d13
             }
         }
 
