--- conflicted
+++ resolved
@@ -242,19 +242,11 @@
                 let value = try? result.get()
                 switch progressAlamoRequest {
                 case let downloadRequest as DownloadRequest:
-<<<<<<< HEAD
-                    progressCompletion(ProgressResponse(progress: downloadRequest.downloadProgress, response: result.value))
-=======
-                    progressCompletion(ProgressResponse(progress: downloadRequest.progress, response: value))
->>>>>>> cf9ee283
+                    progressCompletion(ProgressResponse(progress: downloadRequest.downloadProgress, response: value))
                 case let uploadRequest as UploadRequest:
                     progressCompletion(ProgressResponse(progress: uploadRequest.uploadProgress, response: value))
                 case let dataRequest as DataRequest:
-<<<<<<< HEAD
-                    progressCompletion(ProgressResponse(progress: dataRequest.downloadProgress, response: result.value))
-=======
-                    progressCompletion(ProgressResponse(progress: dataRequest.progress, response: value))
->>>>>>> cf9ee283
+                    progressCompletion(ProgressResponse(progress: dataRequest.downloadProgress, response: value))
                 default:
                     progressCompletion(ProgressResponse(response: value))
                 }
