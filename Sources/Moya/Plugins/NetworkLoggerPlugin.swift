--- conflicted
+++ resolved
@@ -30,11 +30,8 @@
             output(separator, terminator, target, request.debugDescription)
             return
         }
-<<<<<<< HEAD
-        outputItems(logNetworkRequest(request))
-=======
-        outputItems(logNetworkRequest(request.request as URLRequest?), target)
->>>>>>> 286d0fe5
+
+        outputItems(logNetworkRequest(request), target)
     }
 
     public func didReceive(_ result: Result<Moya.Response, MoyaError>, target: TargetType) {
