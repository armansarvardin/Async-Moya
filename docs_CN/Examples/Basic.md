--- conflicted
+++ resolved
@@ -118,11 +118,7 @@
 
 ```swift
 let endpointClosure = { (target: MyService) -> Endpoint in
-<<<<<<< HEAD
-    Endpoint(url: URL(target: target), sampleResponseClosure: {.networkResponse(200, target.sampleData)}, method: target.method, task: target.task)
-=======
     return Endpoint(url: URL(target: target).absoluteString, sampleResponseClosure: {.networkResponse(200, target.sampleData)}, method: target.method, task: target.task)
->>>>>>> 4e7a8228
 }
 ```
 
