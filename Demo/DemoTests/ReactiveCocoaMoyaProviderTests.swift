import Quick
import Nimble
import ReactiveCocoa
import ReactiveMoya
import Alamofire

class ReactiveCocoaMoyaProviderSpec: QuickSpec {
    override func spec() {
        var provider: ReactiveCocoaMoyaProvider<GitHub>!
        beforeEach {
            provider = ReactiveCocoaMoyaProvider<GitHub>(stubClosure: MoyaProvider.ImmediatelyStub)
        }

        it("returns a MoyaResponse object") {
            var called = false

            provider.request(.Zen).subscribeNext { (object) -> Void in
                if let _ = object as? MoyaResponse {
                    called = true
                }
            }

            expect(called).to(beTruthy())
        }

        it("returns stubbed data for zen request") {
            var message: String?

            let target: GitHub = .Zen
            provider.request(target).subscribeNext { (object) -> Void in
                if let response = object as? MoyaResponse {
                    message = NSString(data: response.data, encoding: NSUTF8StringEncoding) as? String
                }
            }

            _ = target.sampleData as NSData
            expect(message).toNot(beNil())
        }

        it("returns correct data for user profile request") {
            var receivedResponse: NSDictionary?

            let target: GitHub = .UserProfile("ashfurrow")
            provider.request(target).subscribeNext { (object) -> Void in
                if let response = object as? MoyaResponse {
                    receivedResponse = try! NSJSONSerialization.JSONObjectWithData(response.data, options: []) as? NSDictionary
                }
            }

            let sampleData = target.sampleData as NSData
            let sampleResponse = try! NSJSONSerialization.JSONObjectWithData(sampleData, options: []) as! NSDictionary

            expect(receivedResponse) == sampleResponse
        }

        it("returns identical signals for inflight requests") {
            let target: GitHub = .Zen

            // The synchronous nature of stubbed responses makes this kind of tricky. We use the
            // subscribeNext closure to get the provider into a state where the signal has been
            // added to the inflightRequests dictionary. Then we ask for an identical request,
            // which should return the same signal. We can't *test* those signals equivalency
            // due to the use of RACSignal.defer, but we can check if the number of inflight
            // requests went up or not.

            let outerSignal = provider.request(target)
            outerSignal.subscribeNext { (object) -> Void in
                expect(provider.inflightRequests.count).to(equal(1))

                // Create a new signal and force subscription, so that the inflightRequests dictionary is accessed.
                let innerSignal = provider.request(target)
                innerSignal.subscribeNext { (object) -> Void in
                    // nop
                }
                expect(provider.inflightRequests.count).to(equal(1))
            }

            expect(provider.inflightRequests.count).to(equal(0))
        }

        describe("failing") {
            var provider: ReactiveCocoaMoyaProvider<GitHub>!
            beforeEach {
                provider = ReactiveCocoaMoyaProvider<GitHub>(endpointClosure: failureEndpointClosure, stubClosure: MoyaProvider.ImmediatelyStub)
            }

            it("returns the HTTP status code as the error code") {
                var code: Int?

                provider.request(.Zen).subscribeError { (error) -> Void in
                    code = error.code
                }

                expect(code).toNot(beNil())
                expect(code).to(equal(401))
            }

            it("returns errpr for zen request") {
                var errored = false

                let target: GitHub = .Zen
                provider.request(target).subscribeError { (error) -> Void in
                    errored = true
                }

                expect(errored).to(beTruthy())
            }
        }

        describe("a subsclassed reactive provider that tracks cancellation with delayed stubs") {
            struct TestCancellable: Cancellable {
                static var cancelled = false

                func cancel() {
                    TestCancellable.cancelled = true
                }
            }

            class TestProvider<T: MoyaTarget>: ReactiveCocoaMoyaProvider<T> {
<<<<<<< HEAD
                override init(endpointClosure: EndpointClosure = MoyaProvider.DefaultEndpointMapping,
                    requestClosure: RequestClosure = MoyaProvider.DefaultRequestMapping,
                    stubClosure: StubClosure = MoyaProvider.NeverStub,
                    networkActivityClosure: Moya.NetworkActivityClosure? = nil,
                    manager: Manager = Alamofire.Manager.sharedInstance) {
                    super.init(endpointClosure: endpointClosure, requestClosure: requestClosure, stubClosure: stubClosure, networkActivityClosure: networkActivityClosure, manager: manager)
=======
                override init(endpointClosure: MoyaEndpointsClosure = MoyaProvider.DefaultEndpointMapping, endpointResolver: MoyaEndpointResolution = MoyaProvider.DefaultEndpointResolution, stubBehavior: MoyaStubbedBehavior = MoyaProvider.NoStubbingBehavior, credentialClosure: MoyaCredentialClosure? = nil, networkActivityClosure: Moya.NetworkActivityClosure? = nil, manager: Manager = Alamofire.Manager.sharedInstance) {
                    super.init(endpointClosure: endpointClosure, endpointResolver: endpointResolver, stubBehavior: stubBehavior, networkActivityClosure: networkActivityClosure, credentialClosure: credentialClosure, manager: manager)
>>>>>>> 4e26fa50
                }

                override func request(token: T, completion: Moya.Completion) -> Cancellable {
                    return TestCancellable()
                }
            }

            var provider: ReactiveCocoaMoyaProvider<GitHub>!
            beforeEach {
                TestCancellable.cancelled = false

                provider = TestProvider<GitHub>(stubClosure: MoyaProvider.DelayedStub(1))
            }

            it("cancels network request when subscription is cancelled") {
                let target: GitHub = .Zen

                let disposable = provider.request(target).subscribeCompleted { () -> Void in
                    // Should never be executed
                    fail()
                }
                disposable.dispose()

                expect(TestCancellable.cancelled).to( beTrue() )
            }
        }
    }
}

private extension String {
    var URLEscapedString: String {
        return self.stringByAddingPercentEncodingWithAllowedCharacters(NSCharacterSet.URLHostAllowedCharacterSet())!
    }
}

private enum GitHub {
    case Zen
    case UserProfile(String)
}

extension GitHub : MoyaTarget {
    var baseURL: NSURL { return NSURL(string: "https://api.github.com")! }
    var path: String {
        switch self {
        case .Zen:
            return "/zen"
        case .UserProfile(let name):
            return "/users/\(name.URLEscapedString)"
        }
    }
    var method: Moya.Method {
        return .GET
    }
    var parameters: [String: AnyObject]? {
        return nil
    }
    var sampleData: NSData {
        switch self {
        case .Zen:
            return "Half measures are as bad as nothing at all.".dataUsingEncoding(NSUTF8StringEncoding)!
        case .UserProfile(let name):
            return "{\"login\": \"\(name)\", \"id\": 100}".dataUsingEncoding(NSUTF8StringEncoding)!
        }
    }
}

private func url(route: MoyaTarget) -> String {
    return route.baseURL.URLByAppendingPathComponent(route.path).absoluteString
}

private let lazyEndpointClosure = { (target: GitHub) -> Endpoint<GitHub> in
    return Endpoint<GitHub>(URL: url(target), sampleResponse: .Closure({.Success(200, {target.sampleData})}), method: target.method, parameters: target.parameters)
}

private let failureEndpointClosure = { (target: GitHub) -> Endpoint<GitHub> in
    let errorData = "Houston, we have a problem".dataUsingEncoding(NSUTF8StringEncoding)!
    return Endpoint<GitHub>(URL: url(target), sampleResponse: .Error(401, NSError(domain: "com.moya.error", code: 0, userInfo: nil), {errorData}), method: target.method, parameters: target.parameters)
}

private enum HTTPBin: MoyaTarget {
    case BasicAuth

    var baseURL: NSURL { return NSURL(string: "http://httpbin.org")! }
    var path: String {
        switch self {
        case .BasicAuth:
            return "/basic-auth/user/passwd"
        }
    }

    var method: Moya.Method {
        return .GET
    }
    var parameters: [String: AnyObject] {
        switch self {
        default:
            return [:]
        }
    }

    var sampleData: NSData {
        switch self {
        case .BasicAuth:
            return "{\"authenticated\": true, \"user\": \"user\"}".dataUsingEncoding(NSUTF8StringEncoding)!
        }
    }
}<|MERGE_RESOLUTION|>--- conflicted
+++ resolved
@@ -53,31 +53,6 @@
             expect(receivedResponse) == sampleResponse
         }
 
-        it("returns identical signals for inflight requests") {
-            let target: GitHub = .Zen
-
-            // The synchronous nature of stubbed responses makes this kind of tricky. We use the
-            // subscribeNext closure to get the provider into a state where the signal has been
-            // added to the inflightRequests dictionary. Then we ask for an identical request,
-            // which should return the same signal. We can't *test* those signals equivalency
-            // due to the use of RACSignal.defer, but we can check if the number of inflight
-            // requests went up or not.
-
-            let outerSignal = provider.request(target)
-            outerSignal.subscribeNext { (object) -> Void in
-                expect(provider.inflightRequests.count).to(equal(1))
-
-                // Create a new signal and force subscription, so that the inflightRequests dictionary is accessed.
-                let innerSignal = provider.request(target)
-                innerSignal.subscribeNext { (object) -> Void in
-                    // nop
-                }
-                expect(provider.inflightRequests.count).to(equal(1))
-            }
-
-            expect(provider.inflightRequests.count).to(equal(0))
-        }
-
         describe("failing") {
             var provider: ReactiveCocoaMoyaProvider<GitHub>!
             beforeEach {
@@ -117,19 +92,17 @@
             }
 
             class TestProvider<T: MoyaTarget>: ReactiveCocoaMoyaProvider<T> {
-<<<<<<< HEAD
+
                 override init(endpointClosure: EndpointClosure = MoyaProvider.DefaultEndpointMapping,
                     requestClosure: RequestClosure = MoyaProvider.DefaultRequestMapping,
                     stubClosure: StubClosure = MoyaProvider.NeverStub,
                     networkActivityClosure: Moya.NetworkActivityClosure? = nil,
+                    credentialClosure: CredentialClosure? = nil,
                     manager: Manager = Alamofire.Manager.sharedInstance) {
-                    super.init(endpointClosure: endpointClosure, requestClosure: requestClosure, stubClosure: stubClosure, networkActivityClosure: networkActivityClosure, manager: manager)
-=======
-                override init(endpointClosure: MoyaEndpointsClosure = MoyaProvider.DefaultEndpointMapping, endpointResolver: MoyaEndpointResolution = MoyaProvider.DefaultEndpointResolution, stubBehavior: MoyaStubbedBehavior = MoyaProvider.NoStubbingBehavior, credentialClosure: MoyaCredentialClosure? = nil, networkActivityClosure: Moya.NetworkActivityClosure? = nil, manager: Manager = Alamofire.Manager.sharedInstance) {
-                    super.init(endpointClosure: endpointClosure, endpointResolver: endpointResolver, stubBehavior: stubBehavior, networkActivityClosure: networkActivityClosure, credentialClosure: credentialClosure, manager: manager)
->>>>>>> 4e26fa50
-                }
-
+
+                        super.init(endpointClosure: endpointClosure, requestClosure: requestClosure, stubClosure: stubClosure, networkActivityClosure: networkActivityClosure, credentialClosure: credentialClosure, manager: manager)
+                }
+                
                 override func request(token: T, completion: Moya.Completion) -> Cancellable {
                     return TestCancellable()
                 }
@@ -221,7 +194,7 @@
     var method: Moya.Method {
         return .GET
     }
-    var parameters: [String: AnyObject] {
+    var parameters: [String: AnyObject]? {
         switch self {
         default:
             return [:]
