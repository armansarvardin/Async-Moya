<?xml version="1.0" encoding="UTF-8"?>
<Scheme
   LastUpgradeVersion = "0700"
   version = "1.3">
   <BuildAction
      parallelizeBuildables = "YES"
      buildImplicitDependencies = "YES">
      <BuildActionEntries>
         <BuildActionEntry
            buildForTesting = "YES"
            buildForRunning = "YES"
            buildForProfiling = "YES"
            buildForArchiving = "YES"
            buildForAnalyzing = "YES">
            <BuildableReference
<<<<<<< HEAD
               BuildableIdentifier = 'primary'
               BlueprintIdentifier = '4F16065B1C5426374DCB71F5'
               BlueprintName = 'RxMoya'
               ReferencedContainer = 'container:Pods.xcodeproj'
               BuildableName = 'RxMoya.framework'>
=======
               BuildableIdentifier = "primary"
               BlueprintIdentifier = "48BF01D965CFD98BE18676C5"
               BuildableName = "RxMoya.framework"
               BlueprintName = "RxMoya"
               ReferencedContainer = "container:Pods.xcodeproj">
>>>>>>> 4e26fa50
            </BuildableReference>
         </BuildActionEntry>
      </BuildActionEntries>
   </BuildAction>
   <TestAction
      selectedDebuggerIdentifier = "Xcode.DebuggerFoundation.Debugger.LLDB"
      selectedLauncherIdentifier = "Xcode.DebuggerFoundation.Launcher.LLDB"
      shouldUseLaunchSchemeArgsEnv = "YES"
      buildConfiguration = "Debug">
      <AdditionalOptions>
      </AdditionalOptions>
      <Testables>
      </Testables>
   </TestAction>
   <LaunchAction
      selectedDebuggerIdentifier = "Xcode.DebuggerFoundation.Debugger.LLDB"
      selectedLauncherIdentifier = "Xcode.DebuggerFoundation.Launcher.LLDB"
      launchStyle = "0"
      useCustomWorkingDirectory = "NO"
      buildConfiguration = "Debug"
      ignoresPersistentStateOnLaunch = "NO"
      debugDocumentVersioning = "YES"
      debugServiceExtension = "internal"
      allowLocationSimulation = "YES">
      <AdditionalOptions>
      </AdditionalOptions>
   </LaunchAction>
   <ProfileAction
      shouldUseLaunchSchemeArgsEnv = "YES"
      savedToolIdentifier = ""
      useCustomWorkingDirectory = "NO"
      buildConfiguration = "Release"
      debugDocumentVersioning = "YES">
   </ProfileAction>
   <AnalyzeAction
      buildConfiguration = "Debug">
   </AnalyzeAction>
   <ArchiveAction
      buildConfiguration = "Release"
      revealArchiveInOrganizer = "YES">
   </ArchiveAction>
</Scheme><|MERGE_RESOLUTION|>--- conflicted
+++ resolved
@@ -13,19 +13,11 @@
             buildForArchiving = "YES"
             buildForAnalyzing = "YES">
             <BuildableReference
-<<<<<<< HEAD
-               BuildableIdentifier = 'primary'
-               BlueprintIdentifier = '4F16065B1C5426374DCB71F5'
-               BlueprintName = 'RxMoya'
-               ReferencedContainer = 'container:Pods.xcodeproj'
-               BuildableName = 'RxMoya.framework'>
-=======
                BuildableIdentifier = "primary"
-               BlueprintIdentifier = "48BF01D965CFD98BE18676C5"
+               BlueprintIdentifier = "5FF1D07652ECE887D9E59EB3"
                BuildableName = "RxMoya.framework"
                BlueprintName = "RxMoya"
                ReferencedContainer = "container:Pods.xcodeproj">
->>>>>>> 4e26fa50
             </BuildableReference>
          </BuildActionEntry>
       </BuildActionEntries>
