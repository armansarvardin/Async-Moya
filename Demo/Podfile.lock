--- conflicted
+++ resolved
@@ -1,16 +1,5 @@
 PODS:
   - Alamofire (3.3.0)
-<<<<<<< HEAD
-  - Moya (6.3.2):
-    - Moya/Core (= 6.3.2)
-  - Moya/Core (6.3.2):
-    - Alamofire (~> 3.0)
-    - Result (~> 2.0)
-  - Moya/ReactiveCocoa (6.3.2):
-    - Moya/Core
-    - ReactiveCocoa (~> 4.1)
-  - Moya/RxSwift (6.3.2):
-=======
   - Moya (6.4.0):
     - Moya/Core (= 6.4.0)
   - Moya/Core (6.4.0):
@@ -20,7 +9,6 @@
     - Moya/Core
     - ReactiveCocoa (~> 4.1)
   - Moya/RxSwift (6.4.0):
->>>>>>> 38b0bda8
     - Moya/Core
     - RxSwift (~> 2.0)
   - Nimble (3.2.0)
@@ -37,11 +25,7 @@
   - OHHTTPStubs/NSURLSession (4.7.0):
     - OHHTTPStubs/Core
   - OHHTTPStubs/OHPathHelpers (4.7.0)
-<<<<<<< HEAD
   - Quick (0.9.1)
-=======
-  - Quick (0.9.0)
->>>>>>> 38b0bda8
   - ReactiveCocoa (4.1.0):
     - ReactiveCocoa/UI (= 4.1.0)
     - Result (~> 2.0)
@@ -70,17 +54,10 @@
 
 SPEC CHECKSUMS:
   Alamofire: 9054db4a1b1ca9e363223183e01cea380159a27c
-<<<<<<< HEAD
-  Moya: 246fa159788f31a22e80c56f153a697adf61ca54
+  Moya: 4d526954c8afd79820991393d40d7d8af756ceee
   Nimble: 703854335d181df169bbca9c97117b5cf8c47c1d
   OHHTTPStubs: d2bf6a0f407620d67e75a1d3f12d86a2b1dd15c0
   Quick: a5221fc21788b6aeda934805e68b061839bc3165
-=======
-  Moya: 4d526954c8afd79820991393d40d7d8af756ceee
-  Nimble: 79d40f4d69d47314229bbabacaa02b8838c779b9
-  OHHTTPStubs: d2bf6a0f407620d67e75a1d3f12d86a2b1dd15c0
-  Quick: 332eb1da73125a2106dd637424c803f2ae97e4a9
->>>>>>> 38b0bda8
   ReactiveCocoa: d70004d7a366a7b8e87e60ce2347182c77701949
   Result: 9e75e1111c774c6ac594e14907b15057053a7959
   RxSwift: 829b2843e9eddc77a02cb3f5117f0d55f8f646f1
