PODS:
<<<<<<< HEAD
  - Alamofire (1.2.1)
  - LlamaKit (0.6.0)
  - Moya (0.6.1):
    - Moya/Core (= 0.6.1)
  - Moya/Core (0.6.1):
    - Alamofire (~> 1.2.0)
  - Moya/Reactive (0.6.1):
    - Moya/Core
    - ReactiveCocoa (= 3.0-alpha.3)
  - Nimble (0.4.2)
  - Quick (0.3.1)
  - ReactiveCocoa (3.0-alpha.3):
    - LlamaKit (~> 0.6.0)
    - ReactiveCocoa/UI (= 3.0-alpha.3)
  - ReactiveCocoa/Core (3.0-alpha.3):
    - LlamaKit (~> 0.6.0)
=======
  - Alamofire (1.1.5)
  - LlamaKit (0.1.1)
  - Moya/Core (0.7.0):
    - Alamofire (~> 1.1.0)
  - Moya/Reactive (0.7.0):
    - Moya/Core
    - ReactiveCocoa (= 3.0.0-alpha.1)
  - Nimble (0.3.0)
  - OHHTTPStubs (4.0.0)
  - Quick (0.2.2)
  - ReactiveCocoa (3.0.0-alpha.1):
    - LlamaKit (= 0.1.1)
    - ReactiveCocoa/UI (= 3.0.0-alpha.1)
  - ReactiveCocoa/Core (3.0.0-alpha.1):
    - LlamaKit (= 0.1.1)
>>>>>>> ad1e2266
    - ReactiveCocoa/no-arc
  - ReactiveCocoa/no-arc (3.0-alpha.3):
    - LlamaKit (~> 0.6.0)
  - ReactiveCocoa/UI (3.0-alpha.3):
    - LlamaKit (~> 0.6.0)
    - ReactiveCocoa/Core

DEPENDENCIES:
  - Moya (from `../`)
  - Moya/Reactive (from `../`)
  - Nimble
  - OHHTTPStubs
  - Quick
  - ReactiveCocoa (= 3.0-alpha.3)

EXTERNAL SOURCES:
  Moya:
    :path: "../"

SPEC CHECKSUMS:
<<<<<<< HEAD
  Alamofire: 1acfdf179aff68b41a48dff70c1ac7fa263e2bcb
  LlamaKit: dbb01a9e77a78c9f4c1a1c9fef6f2bcf04c38c42
  Moya: 69c0f4a87b57a17f1b70d1432cd4c86675296468
  Nimble: 49b7a7da8919f42823d37c6d68cc6d15a7009f32
  Quick: 824572d3d198d51e52cf4aa722cebf7e59952a35
  ReactiveCocoa: eb49bad623ce7c8a4c54d1c4049b5e68cd006a61

COCOAPODS: 0.37.1
=======
  Alamofire: 346a8798fe35b993e136041e14f0a3a30065f7a5
  LlamaKit: 25f47a933b6580a6fc159d95adb2e2953c7012e9
  Moya: e25cddeb73b95a60d8702a9491844e8e190a04d5
  Nimble: 55fef248ef3703024ce431db817160ad24d89ba3
  OHHTTPStubs: 3d65d31dd8389a8adabcc086ff2cc99c02e49bcc
  Quick: 1bda8b4c8d43f6b4dd69ca001918b1767b3c9c93
  ReactiveCocoa: 3b5e351bb3ab233d71f0329f36a7400af30d9783

COCOAPODS: 0.36.4
>>>>>>> ad1e2266
<|MERGE_RESOLUTION|>--- conflicted
+++ resolved
@@ -1,44 +1,33 @@
 PODS:
-<<<<<<< HEAD
-  - Alamofire (1.2.1)
-  - LlamaKit (0.6.0)
-  - Moya (0.6.1):
-    - Moya/Core (= 0.6.1)
-  - Moya/Core (0.6.1):
+  - Alamofire (1.2.2)
+  - Box (1.2.2)
+  - Moya (0.7.0):
+    - Moya/Core (= 0.7.0)
+  - Moya/Core (0.7.0):
     - Alamofire (~> 1.2.0)
-  - Moya/Reactive (0.6.1):
-    - Moya/Core
-    - ReactiveCocoa (= 3.0-alpha.3)
-  - Nimble (0.4.2)
-  - Quick (0.3.1)
-  - ReactiveCocoa (3.0-alpha.3):
-    - LlamaKit (~> 0.6.0)
-    - ReactiveCocoa/UI (= 3.0-alpha.3)
-  - ReactiveCocoa/Core (3.0-alpha.3):
-    - LlamaKit (~> 0.6.0)
-=======
-  - Alamofire (1.1.5)
-  - LlamaKit (0.1.1)
-  - Moya/Core (0.7.0):
-    - Alamofire (~> 1.1.0)
   - Moya/Reactive (0.7.0):
     - Moya/Core
-    - ReactiveCocoa (= 3.0.0-alpha.1)
-  - Nimble (0.3.0)
-  - OHHTTPStubs (4.0.0)
-  - Quick (0.2.2)
-  - ReactiveCocoa (3.0.0-alpha.1):
-    - LlamaKit (= 0.1.1)
-    - ReactiveCocoa/UI (= 3.0.0-alpha.1)
-  - ReactiveCocoa/Core (3.0.0-alpha.1):
-    - LlamaKit (= 0.1.1)
->>>>>>> ad1e2266
+    - ReactiveCocoa (= 3.0-beta.6)
+  - Nimble (0.4.2)
+  - OHHTTPStubs (4.0.2)
+  - Quick (0.3.1)
+  - ReactiveCocoa (3.0-beta.6):
+    - Box (~> 1.2.0)
+    - ReactiveCocoa/UI (= 3.0-beta.6)
+    - Result (~> 0.4.1)
+  - ReactiveCocoa/Core (3.0-beta.6):
+    - Box (~> 1.2.0)
     - ReactiveCocoa/no-arc
-  - ReactiveCocoa/no-arc (3.0-alpha.3):
-    - LlamaKit (~> 0.6.0)
-  - ReactiveCocoa/UI (3.0-alpha.3):
-    - LlamaKit (~> 0.6.0)
+    - Result (~> 0.4.1)
+  - ReactiveCocoa/no-arc (3.0-beta.6):
+    - Box (~> 1.2.0)
+    - Result (~> 0.4.1)
+  - ReactiveCocoa/UI (3.0-beta.6):
+    - Box (~> 1.2.0)
     - ReactiveCocoa/Core
+    - Result (~> 0.4.1)
+  - Result (0.4.3):
+    - Box (~> 1.2)
 
 DEPENDENCIES:
   - Moya (from `../`)
@@ -46,30 +35,20 @@
   - Nimble
   - OHHTTPStubs
   - Quick
-  - ReactiveCocoa (= 3.0-alpha.3)
+  - ReactiveCocoa (= 3.0-beta.6)
 
 EXTERNAL SOURCES:
   Moya:
     :path: "../"
 
 SPEC CHECKSUMS:
-<<<<<<< HEAD
-  Alamofire: 1acfdf179aff68b41a48dff70c1ac7fa263e2bcb
-  LlamaKit: dbb01a9e77a78c9f4c1a1c9fef6f2bcf04c38c42
-  Moya: 69c0f4a87b57a17f1b70d1432cd4c86675296468
+  Alamofire: 11a6022f5089887d92ffb5a3014c97a0a915ab98
+  Box: a92e8aa4c099e6bc0733829665caf9e668ef53b8
+  Moya: a7ef8ca00049dd4466a2238b14a4971029060eca
   Nimble: 49b7a7da8919f42823d37c6d68cc6d15a7009f32
+  OHHTTPStubs: dbd1957d414659783e07b49c961940b7564c23d9
   Quick: 824572d3d198d51e52cf4aa722cebf7e59952a35
-  ReactiveCocoa: eb49bad623ce7c8a4c54d1c4049b5e68cd006a61
+  ReactiveCocoa: 859d1dd9dd38d6f2fa4a6917259bb2b512f3c5f7
+  Result: 910839ce03c5c573ec94026678b7cecb69ee862e
 
-COCOAPODS: 0.37.1
-=======
-  Alamofire: 346a8798fe35b993e136041e14f0a3a30065f7a5
-  LlamaKit: 25f47a933b6580a6fc159d95adb2e2953c7012e9
-  Moya: e25cddeb73b95a60d8702a9491844e8e190a04d5
-  Nimble: 55fef248ef3703024ce431db817160ad24d89ba3
-  OHHTTPStubs: 3d65d31dd8389a8adabcc086ff2cc99c02e49bcc
-  Quick: 1bda8b4c8d43f6b4dd69ca001918b1767b3c9c93
-  ReactiveCocoa: 3b5e351bb3ab233d71f0329f36a7400af30d9783
-
-COCOAPODS: 0.36.4
->>>>>>> ad1e2266
+COCOAPODS: 0.37.1