import Quick
import Nimble
@testable
import Moya

class ErrorTests: QuickSpec {
    override func spec() {

        var response: Response!

        beforeEach {
<<<<<<< HEAD
            response = Response(statusCode: 200, data: Data(), response: nil)
=======
            response = Response(statusCode: 200, data: NSData(), request: nil, response: nil)
>>>>>>> 6b9b08df
        }

        describe("response computed variable") {

            it("should handle ImageMapping error") {
                let error = Moya.Error.imageMapping(response)

                expect(error.response) == response
            }

            it("should handle JSONMapping error") {
                let error = Moya.Error.jsonMapping(response)

                expect(error.response) == response
            }

            it("should handle StringMapping error") {
                let error = Moya.Error.stringMapping(response)

                expect(error.response) == response
            }

            it("should handle StatusCode error") {
                let error = Moya.Error.statusCode(response)

                expect(error.response) == response
            }

            it("should handle Data error") {
                let error = Moya.Error.data(response)

                expect(error.response) == response
            }

            it("should not handle Underlying error ") {
                let nsError = NSError(domain: "Domain", code: 200, userInfo: ["data" : "some data"])
                let error = Moya.Error.underlying(nsError)

                expect(error.response).to( beNil() )
            }
        }

        describe("mapping a result with empty data") {
            let response = Response(statusCode: 200, data: Data())

            it("fails on mapJSON with default parameter") {
                var mapJSONFailed = false
                do {
                    let _ = try response.mapJSON()
                } catch {
                    mapJSONFailed = true
                }

                expect(mapJSONFailed).to(beTruthy())
            }

            it("returns default non-nil value on mapJSON with overridden parameter") {
                var succeeded = true
                do {
                    let _ = try response.mapJSON(failsOnEmptyData: false)
                } catch {
                    succeeded = false
                }

                expect(succeeded).to(beTruthy())
            }
        }

        describe("Alamofire responses should return the errors where appropriate") {
            it("should return the underlying error in spite of having a response and data") {
                let underlyingError = NSError(domain: "", code: 0, userInfo: nil)
<<<<<<< HEAD
                let response = HTTPURLResponse()
                let data = Data()
                let result = convertResponseToResult(response, data: data, error: underlyingError)
=======
                let request = NSURLRequest()
                let response = NSHTTPURLResponse()
                let data = NSData()
                let result = convertResponseToResult(response, request: request, data: data, error: underlyingError)
>>>>>>> 6b9b08df
                switch result {
                case let .failure(error):
                    switch error {
                    case let .underlying(e):
                        expect(e as NSError) == underlyingError
                    default:
                        XCTFail("expected to get underlying error")
                    }

                case .success:
                    XCTFail("expected to be failing result")
                }
            }
        }
    }
}<|MERGE_RESOLUTION|>--- conflicted
+++ resolved
@@ -9,11 +9,7 @@
         var response: Response!
 
         beforeEach {
-<<<<<<< HEAD
-            response = Response(statusCode: 200, data: Data(), response: nil)
-=======
-            response = Response(statusCode: 200, data: NSData(), request: nil, response: nil)
->>>>>>> 6b9b08df
+            response = Response(statusCode: 200, data: Data(), request: nil, response: nil)
         }
 
         describe("response computed variable") {
@@ -85,16 +81,10 @@
         describe("Alamofire responses should return the errors where appropriate") {
             it("should return the underlying error in spite of having a response and data") {
                 let underlyingError = NSError(domain: "", code: 0, userInfo: nil)
-<<<<<<< HEAD
+                let request = NSURLRequest() as URLRequest
                 let response = HTTPURLResponse()
                 let data = Data()
-                let result = convertResponseToResult(response, data: data, error: underlyingError)
-=======
-                let request = NSURLRequest()
-                let response = NSHTTPURLResponse()
-                let data = NSData()
                 let result = convertResponseToResult(response, request: request, data: data, error: underlyingError)
->>>>>>> 6b9b08df
                 switch result {
                 case let .failure(error):
                     switch error {
