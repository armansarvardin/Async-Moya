--- conflicted
+++ resolved
@@ -23,11 +23,7 @@
                 var receivedError: Moya.Error?
                 
                 waitUntil { done in
-<<<<<<< HEAD
-                    provider.request(.zen).startWithFailed { (error) -> Void in
-=======
                     provider.request(token: .zen).startWithFailed { error in
->>>>>>> 66377187
                         receivedError = error
                         done()
                     }
@@ -45,11 +41,7 @@
                 var errored = false
                 
                 let target: GitHub = .zen
-<<<<<<< HEAD
-                provider.request(target).startWithFailed { (error) -> Void in
-=======
                 provider.request(token: target).startWithFailed { error in
->>>>>>> 66377187
                     errored = true
                 }
                 
@@ -132,11 +124,7 @@
                 var receivedResponse: NSDictionary?
                 
                 let target: GitHub = .userProfile("ashfurrow")
-<<<<<<< HEAD
-                provider.request(target).startWithResult { (result) -> Void in
-=======
                 provider.request(token: target).startWithResult { result in
->>>>>>> 66377187
                     if case .success(let response) = result {
                         receivedResponse = try! JSONSerialization.jsonObject(with: response.data, options: []) as? NSDictionary
                     }
