--- conflicted
+++ resolved
@@ -29,11 +29,8 @@
 		149749431F8923EC00FA4900 /* AnyEncodable.swift in Sources */ = {isa = PBXBuildFile; fileRef = 149749421F8923EC00FA4900 /* AnyEncodable.swift */; };
 		149749451F892E2F00FA4900 /* URLRequest+Encoding.swift in Sources */ = {isa = PBXBuildFile; fileRef = 149749441F892E2F00FA4900 /* URLRequest+Encoding.swift */; };
 		15D3A2BD1223B59E2BBE09F0 /* MoyaError.swift in Sources */ = {isa = PBXBuildFile; fileRef = 2D47F3DC51C28D950491FAAB /* MoyaError.swift */; };
-<<<<<<< HEAD
 		1F8AA0BC1FE0630300C9D7B6 /* ValidationType.swift in Sources */ = {isa = PBXBuildFile; fileRef = 1F8AA0BB1FE0630300C9D7B6 /* ValidationType.swift */; };
-=======
 		1F24393320125F8200C9D813 /* EndpointClosureSpec.swift in Sources */ = {isa = PBXBuildFile; fileRef = 1F24393220125F8200C9D813 /* EndpointClosureSpec.swift */; };
->>>>>>> 7c599570
 		1FD44D9E21CEA6B6221807EF /* NetworkLoggerPlugin.swift in Sources */ = {isa = PBXBuildFile; fileRef = 4553E5591EE96535C5310C02 /* NetworkLoggerPlugin.swift */; };
 		2ADDFC96D7F7912333534C46 /* SignalProducer+Response.swift in Sources */ = {isa = PBXBuildFile; fileRef = 269C64D1ABED61A91DD873D3 /* SignalProducer+Response.swift */; };
 		2C7132B56A7B129E12BAACAC /* EndpointSpec.swift in Sources */ = {isa = PBXBuildFile; fileRef = E825A32256FC030B8BA2684D /* EndpointSpec.swift */; };
@@ -153,11 +150,8 @@
 		149749421F8923EC00FA4900 /* AnyEncodable.swift */ = {isa = PBXFileReference; lastKnownFileType = sourcecode.swift; path = AnyEncodable.swift; sourceTree = "<group>"; };
 		149749441F892E2F00FA4900 /* URLRequest+Encoding.swift */ = {isa = PBXFileReference; lastKnownFileType = sourcecode.swift; path = "URLRequest+Encoding.swift"; sourceTree = "<group>"; };
 		14FB7A3E1F3E089900308949 /* Single+Response.swift */ = {isa = PBXFileReference; lastKnownFileType = sourcecode.swift; path = "Single+Response.swift"; sourceTree = "<group>"; };
-<<<<<<< HEAD
 		1F8AA0BB1FE0630300C9D7B6 /* ValidationType.swift */ = {isa = PBXFileReference; lastKnownFileType = sourcecode.swift; path = ValidationType.swift; sourceTree = "<group>"; };
-=======
 		1F24393220125F8200C9D813 /* EndpointClosureSpec.swift */ = {isa = PBXFileReference; lastKnownFileType = sourcecode.swift; path = EndpointClosureSpec.swift; sourceTree = "<group>"; };
->>>>>>> 7c599570
 		225C397C03E17F7DFBCA2848 /* MoyaProvider+Internal.swift */ = {isa = PBXFileReference; includeInIndex = 1; lastKnownFileType = sourcecode.swift; path = "MoyaProvider+Internal.swift"; sourceTree = "<group>"; };
 		269C64D1ABED61A91DD873D3 /* SignalProducer+Response.swift */ = {isa = PBXFileReference; includeInIndex = 1; lastKnownFileType = sourcecode.swift; path = "SignalProducer+Response.swift"; sourceTree = "<group>"; };
 		2AD20F6A819D899E3278E903 /* NetworkActivityPlugin.swift */ = {isa = PBXFileReference; includeInIndex = 1; lastKnownFileType = sourcecode.swift; path = NetworkActivityPlugin.swift; sourceTree = "<group>"; };
