--- conflicted
+++ resolved
@@ -9,11 +9,7 @@
     do {
         let dataAsJSON = try JSONSerialization.jsonObject(with: data)
         let prettyData = try JSONSerialization.data(withJSONObject: dataAsJSON, options: .prettyPrinted)
-<<<<<<< HEAD
-        return String(decoding: prettyData, as: UTF8.self)
-=======
         return String(data: prettyData, encoding: .utf8) ?? String(data: data, encoding: .utf8) ?? ""
->>>>>>> 93731338
     } catch {
         return String(data: data, encoding: .utf8) ?? ""
     }
