--- conflicted
+++ resolved
@@ -76,11 +76,7 @@
 To integrate using Apple's Swift package manager, add the following as a dependency to your `Package.swift`:
 
 ```swift
-<<<<<<< HEAD
-.package(url: "https://github.com/Moya/Moya.git", .upToNextMajor(from: "13.0.1"))
-=======
 .package(url: "https://github.com/Moya/Moya.git", .upToNextMajor(from: "13.0.0"))
->>>>>>> 7c1eb654
 ```
 
 and then specify `"Moya"` as a dependency of the Target in which you wish to use Moya.
@@ -99,11 +95,7 @@
             targets: ["MyPackage"]),
     ],
     dependencies: [
-<<<<<<< HEAD
-        .package(url: "https://github.com/Moya/Moya.git", .upToNextMajor(from: "13.0.1"))
-=======
         .package(url: "https://github.com/Moya/Moya.git", .upToNextMajor(from: "13.0.0"))
->>>>>>> 7c1eb654
     ],
     targets: [
         .target(
@@ -124,27 +116,15 @@
 For Moya, use the following entry in your Podfile:
 
 ```rb
-<<<<<<< HEAD
-pod 'Moya', '13.0.1'
+pod 'Moya', '~> 13.0'
 
 # or 
 
-pod 'Moya/RxSwift', '13.0.1'
+pod 'Moya/RxSwift', '~> 13.0'
 
 # or
 
-pod 'Moya/ReactiveSwift', '13.0.1'
-=======
-pod 'Moya', '~> 13.0'
-
-# or 
-
-pod 'Moya/RxSwift', '~> 13.0'
-
-# or
-
 pod 'Moya/ReactiveSwift', '~> 13.0'
->>>>>>> 7c1eb654
 ```
 
 Then run `pod install`.
